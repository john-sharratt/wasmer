use crate::js::store::AsStoreRef;
use crate::js::MemoryAccessError;
use std::convert::TryInto;
use std::marker::PhantomData;
use std::mem::MaybeUninit;
use std::slice;
#[cfg(feature = "tracing")]
use tracing::warn;

use wasmer_types::{Bytes, Pages};

use super::Memory;
use super::memory::MemoryBuffer;

/// A WebAssembly `memory` view.
///
/// A memory view is used to read and write to the linear memory.
///
/// After a memory is grown a view must not be used anymore. Views are
/// created using the Memory.grow() method.
#[derive(Debug)]
pub struct MemoryView<'a> {
    view: js_sys::Uint8Array,
    size: u64,
    marker: PhantomData<&'a Memory>,
}

impl<'a> MemoryView<'a>
{
    pub(crate) fn new(memory: &Memory, store: &impl AsStoreRef) -> Self {
        let buffer = memory
            .handle
            .get(store.as_store_ref().objects())
            .memory
            .buffer();

        let size = js_sys::Reflect::get(
                &buffer,
                &"byteLength".into(),
            )
            .unwrap()
            .as_f64()
            .unwrap() as u64;

        let view = js_sys::Uint8Array::new(
            &buffer,
        );

        Self {
            view,
            size,
            marker: PhantomData,
        }
    }

    /// Returns the pointer to the raw bytes of the `Memory`.
    #[doc(hidden)]
    pub fn data_ptr(&self) -> *mut u8 {
        unimplemented!("direct data pointer access is not possible in JavaScript");
    }

    /// Returns the size (in bytes) of the `Memory`.
    pub fn data_size(&self) -> u64 {
        self.size
    }

    /// Returns the size (in [`Pages`]) of the `Memory`.
    ///
    /// # Example
    ///
    /// ```
    /// # use wasmer::{Memory, MemoryType, Pages, Store, Type, Value};
    /// # let mut store = Store::default();
    /// #
    /// let m = Memory::new(&store, MemoryType::new(1, None, false)).unwrap();
    ///
    /// assert_eq!(m.size(), Pages(1));
    /// ```
    pub fn size(&self) -> Pages {
        Bytes(self.size as usize).try_into().unwrap()
    }

    pub(crate) fn buffer(&self) -> MemoryBuffer<'a> {
        MemoryBuffer {
            base: &self.view as *const _ as *mut _,
            marker: PhantomData,
        }
    }

    /// Safely reads bytes from the memory at the given offset.
    ///
    /// The full buffer will be filled, otherwise a `MemoryAccessError` is returned
    /// to indicate an out-of-bounds access.
    ///
    /// This method is guaranteed to be safe (from the host side) in the face of
    /// concurrent writes.
    pub fn read(
        &self,
        offset: u64,
        data: &mut [u8],
    ) -> Result<(), MemoryAccessError> {
        let view = &self.view;
        let offset: u32 = offset.try_into().map_err(|_| MemoryAccessError::Overflow)?;
        let len: u32 = data
            .len()
            .try_into()
            .map_err(|_| MemoryAccessError::Overflow)?;
        let end = offset.checked_add(len).ok_or(MemoryAccessError::Overflow)?;
        if end > view.length() {
            #[cfg(feature = "tracing")]
            warn!("attempted to read ({} bytes) beyond the bounds of the memory view ({} > {})", len, end, view.length());
            Err(MemoryAccessError::HeapOutOfBounds)?;
        }
        view.subarray(offset, end).copy_to(data);
        Ok(())
    }

    /// Safely reads a single byte from memory at the given offset
    ///
    /// This method is guaranteed to be safe (from the host side) in the face of
    /// concurrent writes.
    pub fn read_u8(
        &self,
        offset: u64
    ) -> Result<u8, MemoryAccessError> {
        let view = &self.view;
        let offset: u32 = offset.try_into().map_err(|_| MemoryAccessError::Overflow)?;
        if offset >= view.length() {
            #[cfg(feature = "tracing")]
            warn!("attempted to read beyond the bounds of the memory view ({} >= {})", offset, view.length());
            Err(MemoryAccessError::HeapOutOfBounds)?;
        }
<<<<<<< HEAD
        Ok(view.get_offset(offset))
=======
        Ok(view.get_index(offset))
>>>>>>> 8fcf9fda
    }

    /// Safely reads bytes from the memory at the given offset.
    ///
    /// This method is similar to `read` but allows reading into an
    /// uninitialized buffer. An initialized view of the buffer is returned.
    ///
    /// The full buffer will be filled, otherwise a `MemoryAccessError` is returned
    /// to indicate an out-of-bounds access.
    ///
    /// This method is guaranteed to be safe (from the host side) in the face of
    /// concurrent writes.
    pub fn read_uninit(
        &self,
        offset: u64,
        buf: &'a mut [MaybeUninit<u8>],
    ) -> Result<&'a mut [u8], MemoryAccessError> {
        let view = &self.view;
        let offset: u32 = offset.try_into().map_err(|_| MemoryAccessError::Overflow)?;
        let len: u32 = buf
            .len()
            .try_into()
            .map_err(|_| MemoryAccessError::Overflow)?;
        let end = offset.checked_add(len).ok_or(MemoryAccessError::Overflow)?;
        if end > view.length() {
            #[cfg(feature = "tracing")]
            warn!("attempted to read ({} bytes) beyond the bounds of the memory view ({} > {})", len, end, view.length());
            Err(MemoryAccessError::HeapOutOfBounds)?;
        }

        // Zero-initialize the buffer to avoid undefined behavior with
        // uninitialized data.
        for elem in buf.iter_mut() {
            *elem = MaybeUninit::new(0);
        }
        let buf = unsafe { slice::from_raw_parts_mut(buf.as_mut_ptr() as *mut u8, buf.len()) };

        view.subarray(offset, end).copy_to(buf);
        Ok(buf)
    }

    /// Safely writes bytes to the memory at the given offset.
    ///
    /// If the write exceeds the bounds of the memory then a `MemoryAccessError` is
    /// returned.
    ///
    /// This method is guaranteed to be safe (from the host side) in the face of
    /// concurrent reads/writes.
    pub fn write(
        &self,
        offset: u64,
        data: &[u8],
    ) -> Result<(), MemoryAccessError> {
        let offset: u32 = offset.try_into().map_err(|_| MemoryAccessError::Overflow)?;
        let len: u32 = data
            .len()
            .try_into()
            .map_err(|_| MemoryAccessError::Overflow)?;
        let view = &self.view;
        let end = offset.checked_add(len).ok_or(MemoryAccessError::Overflow)?;
        if end > view.length() {
            #[cfg(feature = "tracing")]
            warn!("attempted to write ({} bytes) beyond the bounds of the memory view ({} > {})", len, end, view.length());
            Err(MemoryAccessError::HeapOutOfBounds)?;
        }
        view.subarray(offset, end).copy_from(data);
        Ok(())
    }

    /// Safely reads a single byte from memory at the given offset
    ///
    /// This method is guaranteed to be safe (from the host side) in the face of
    /// concurrent writes.
    pub fn write_u8(
        &self,
        offset: u64,
        val: u8
    ) -> Result<(), MemoryAccessError> {
        let view = &self.view;
        let offset: u32 = offset.try_into().map_err(|_| MemoryAccessError::Overflow)?;
        if offset >= view.length() {
            #[cfg(feature = "tracing")]
            warn!("attempted to write beyond the bounds of the memory view ({} >= {})", offset, view.length());
            Err(MemoryAccessError::HeapOutOfBounds)?;
        }
<<<<<<< HEAD
        view.set_offset(offset, val);
=======
        view.set_index(offset, val);
>>>>>>> 8fcf9fda
        Ok(())
    }
}<|MERGE_RESOLUTION|>--- conflicted
+++ resolved
@@ -130,11 +130,7 @@
             warn!("attempted to read beyond the bounds of the memory view ({} >= {})", offset, view.length());
             Err(MemoryAccessError::HeapOutOfBounds)?;
         }
-<<<<<<< HEAD
-        Ok(view.get_offset(offset))
-=======
         Ok(view.get_index(offset))
->>>>>>> 8fcf9fda
     }
 
     /// Safely reads bytes from the memory at the given offset.
@@ -220,11 +216,7 @@
             warn!("attempted to write beyond the bounds of the memory view ({} >= {})", offset, view.length());
             Err(MemoryAccessError::HeapOutOfBounds)?;
         }
-<<<<<<< HEAD
-        view.set_offset(offset, val);
-=======
         view.set_index(offset, val);
->>>>>>> 8fcf9fda
         Ok(())
     }
 }