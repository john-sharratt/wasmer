use crate::exports::{ExportError, Exportable};
use crate::externals::Extern;
use crate::store::Store;
use crate::types::{Val, ValFuncRef};
use crate::FunctionType;
use crate::NativeFunc;
use crate::RuntimeError;
use crate::WasmerEnv;
pub use inner::{FromToNativeWasmType, HostFunction, WasmTypeList, WithEnv, WithoutEnv};
#[cfg(feature = "deprecated")]
pub use inner::{UnsafeMutableEnv, WithUnsafeMutableEnv};

use std::cmp::max;
use std::ffi::c_void;
use std::fmt;
use std::sync::Arc;
use wasmer_engine::{Export, ExportFunction, ExportFunctionMetadata};
use wasmer_vm::{
<<<<<<< HEAD
    raise_user_trap, resume_panic, wasmer_call_trampoline, VMCallerCheckedAnyfunc,
    VMDynamicFunctionContext, VMExportFunction, VMFuncRef, VMFunctionBody, VMFunctionEnvironment,
    VMFunctionKind, VMTrampoline,
=======
    raise_user_trap, resume_panic, wasmer_call_trampoline, ImportInitializerFuncPtr,
    VMCallerCheckedAnyfunc, VMDynamicFunctionContext, VMExportFunction, VMFunctionBody,
    VMFunctionEnvironment, VMFunctionKind, VMTrampoline,
>>>>>>> fd3373a9
};

/// A function defined in the Wasm module
#[derive(Clone, PartialEq)]
pub struct WasmFunctionDefinition {
    // Address of the trampoline to do the call.
    pub(crate) trampoline: VMTrampoline,
}

/// A function defined in the Host
#[derive(Clone, PartialEq)]
pub struct HostFunctionDefinition {
    /// If the host function has a custom environment attached
    pub(crate) has_env: bool,
}

/// The inner helper
#[derive(Clone, PartialEq)]
pub enum FunctionDefinition {
    /// A function defined in the Wasm side
    Wasm(WasmFunctionDefinition),
    /// A function defined in the Host side
    Host(HostFunctionDefinition),
}

/// A WebAssembly `function` instance.
///
/// A function instance is the runtime representation of a function.
/// It effectively is a closure of the original function (defined in either
/// the host or the WebAssembly module) over the runtime `Instance` of its
/// originating `Module`.
///
/// The module instance is used to resolve references to other definitions
/// during execution of the function.
///
/// Spec: <https://webassembly.github.io/spec/core/exec/runtime.html#function-instances>
///
/// # Panics
/// - Closures (functions with captured environments) are not currently supported
///   with native functions. Attempting to create a native `Function` with one will
///   result in a panic.
///   [Closures as host functions tracking issue](https://github.com/wasmerio/wasmer/issues/1840)
#[derive(Clone, PartialEq)]
pub struct Function {
    pub(crate) store: Store,
    pub(crate) definition: FunctionDefinition,
    pub(crate) exported: ExportFunction,
}

impl wasmer_types::ValueEnumType for Function {
    /// Write the value
    unsafe fn write_value_to(&self, p: *mut i128) {
        let func_ref =
            Val::into_checked_anyfunc(&Val::FuncRef(Some(self.clone())), &self.store).unwrap();
        std::ptr::write(p as *mut VMFuncRef, func_ref);
    }

    /// read the value
    // quick hack, make it take `dyn Any`
    unsafe fn read_value_from(store: &dyn std::any::Any, p: *const i128) -> Self {
        let func_ref = *(p as *const VMFuncRef);
        let store = store.downcast_ref::<Store>().unwrap();
        match Val::from_checked_anyfunc(func_ref, store) {
            Val::FuncRef(Some(fr)) => fr,
            Val::FuncRef(None) => todo!("Null funcref found in read_value_from!"),
            other => todo!("invalid value in `read_value_from`: {:?}", other),
        }
    }
}

fn build_export_function_metadata<Env>(
    env: Env,
    import_init_function_ptr: for<'a> fn(
        &'a mut Env,
        &'a crate::Instance,
    ) -> Result<(), crate::HostEnvInitError>,
) -> (*mut c_void, ExportFunctionMetadata)
where
    Env: Clone + Sized + 'static + Send + Sync,
{
    let import_init_function_ptr = Some(unsafe {
        std::mem::transmute::<_, ImportInitializerFuncPtr>(import_init_function_ptr)
    });
    let host_env_clone_fn = |ptr: *mut c_void| -> *mut c_void {
        let env_ref: &Env = unsafe {
            ptr.cast::<Env>()
                .as_ref()
                .expect("`ptr` to the environment is null when cloning it")
        };
        Box::into_raw(Box::new(env_ref.clone())) as _
    };
    let host_env_drop_fn = |ptr: *mut c_void| {
        unsafe { Box::from_raw(ptr.cast::<Env>()) };
    };
    let env = Box::into_raw(Box::new(env)) as _;

    // # Safety
    // - All these functions work on all threads
    // - The host env is `Send`.
    let metadata = unsafe {
        ExportFunctionMetadata::new(
            env,
            import_init_function_ptr,
            host_env_clone_fn,
            host_env_drop_fn,
        )
    };

    (env, metadata)
}

impl Function {
    /// Creates a new host `Function` (dynamic) with the provided signature.
    ///
    /// If you know the signature of the host function at compile time,
    /// consider using [`Function::new_native`] for less runtime overhead.
    ///
    /// # Examples
    ///
    /// ```
    /// # use wasmer::{Function, FunctionType, Type, Store, Value};
    /// # let store = Store::default();
    /// #
    /// let signature = FunctionType::new(vec![Type::I32, Type::I32], vec![Type::I32]);
    ///
    /// let f = Function::new(&store, &signature, |args| {
    ///     let sum = args[0].unwrap_i32() + args[1].unwrap_i32();
    ///     Ok(vec![Value::I32(sum)])
    /// });
    /// ```
    ///
    /// With constant signature:
    ///
    /// ```
    /// # use wasmer::{Function, FunctionType, Type, Store, Value};
    /// # let store = Store::default();
    /// #
    /// const I32_I32_TO_I32: ([Type; 2], [Type; 1]) = ([Type::I32, Type::I32], [Type::I32]);
    ///
    /// let f = Function::new(&store, I32_I32_TO_I32, |args| {
    ///     let sum = args[0].unwrap_i32() + args[1].unwrap_i32();
    ///     Ok(vec![Value::I32(sum)])
    /// });
    /// ```
    #[allow(clippy::cast_ptr_alignment)]
    pub fn new<FT, F>(store: &Store, ty: FT, func: F) -> Self
    where
        FT: Into<FunctionType>,
        F: Fn(&[Val]) -> Result<Vec<Val>, RuntimeError> + 'static + Send + Sync,
    {
        let ty: FunctionType = ty.into();
        let dynamic_ctx: VMDynamicFunctionContext<DynamicFunctionWithoutEnv> =
            VMDynamicFunctionContext::from_context(DynamicFunctionWithoutEnv {
                func: Arc::new(func),
                function_type: ty.clone(),
            });
        // We don't yet have the address with the Wasm ABI signature.
        // The engine linker will replace the address with one pointing to a
        // generated dynamic trampoline.
        let address = std::ptr::null() as *const VMFunctionBody;
        let host_env = Box::into_raw(Box::new(dynamic_ctx)) as *mut _;
        let vmctx = VMFunctionEnvironment { host_env };
        let host_env_clone_fn: fn(*mut c_void) -> *mut c_void = |ptr| {
            let duped_env: VMDynamicFunctionContext<DynamicFunctionWithoutEnv> = unsafe {
                let ptr: *mut VMDynamicFunctionContext<DynamicFunctionWithoutEnv> = ptr as _;
                let item: &VMDynamicFunctionContext<DynamicFunctionWithoutEnv> = &*ptr;
                item.clone()
            };
            Box::into_raw(Box::new(duped_env)) as _
        };
        let host_env_drop_fn: fn(*mut c_void) = |ptr: *mut c_void| {
            unsafe {
                Box::from_raw(ptr as *mut VMDynamicFunctionContext<DynamicFunctionWithoutEnv>)
            };
        };

        Self {
            store: store.clone(),
            definition: FunctionDefinition::Host(HostFunctionDefinition { has_env: false }),
            exported: ExportFunction {
                metadata: Some(Arc::new(
                    // # Safety
                    // - All these functions work on all threads
                    // - The host env is `Send`.
                    unsafe {
                        ExportFunctionMetadata::new(
                            host_env,
                            None,
                            host_env_clone_fn,
                            host_env_drop_fn,
                        )
                    },
                )),
                vm_function: VMExportFunction {
                    address,
                    kind: VMFunctionKind::Dynamic,
                    vmctx,
                    signature: ty,
                    call_trampoline: None,
                    instance_ref: None,
                },
            },
        }
    }

    /// Creates a new host `Function` (dynamic) with the provided signature and environment.
    ///
    /// If you know the signature of the host function at compile time,
    /// consider using [`Function::new_native_with_env`] for less runtime
    /// overhead.
    ///
    /// # Examples
    ///
    /// ```
    /// # use wasmer::{Function, FunctionType, Type, Store, Value, WasmerEnv};
    /// # let store = Store::default();
    /// #
    /// #[derive(WasmerEnv, Clone)]
    /// struct Env {
    ///   multiplier: i32,
    /// };
    /// let env = Env { multiplier: 2 };
    ///
    /// let signature = FunctionType::new(vec![Type::I32, Type::I32], vec![Type::I32]);
    ///
    /// let f = Function::new_with_env(&store, &signature, env, |env, args| {
    ///     let result = env.multiplier * (args[0].unwrap_i32() + args[1].unwrap_i32());
    ///     Ok(vec![Value::I32(result)])
    /// });
    /// ```
    ///
    /// With constant signature:
    ///
    /// ```
    /// # use wasmer::{Function, FunctionType, Type, Store, Value, WasmerEnv};
    /// # let store = Store::default();
    /// const I32_I32_TO_I32: ([Type; 2], [Type; 1]) = ([Type::I32, Type::I32], [Type::I32]);
    ///
    /// #[derive(WasmerEnv, Clone)]
    /// struct Env {
    ///   multiplier: i32,
    /// };
    /// let env = Env { multiplier: 2 };
    ///
    /// let f = Function::new_with_env(&store, I32_I32_TO_I32, env, |env, args| {
    ///     let result = env.multiplier * (args[0].unwrap_i32() + args[1].unwrap_i32());
    ///     Ok(vec![Value::I32(result)])
    /// });
    /// ```
    #[allow(clippy::cast_ptr_alignment)]
    pub fn new_with_env<FT, F, Env>(store: &Store, ty: FT, env: Env, func: F) -> Self
    where
        FT: Into<FunctionType>,
        F: Fn(&Env, &[Val]) -> Result<Vec<Val>, RuntimeError> + 'static + Send + Sync,
        Env: Sized + WasmerEnv + 'static,
    {
        let ty: FunctionType = ty.into();
        let dynamic_ctx: VMDynamicFunctionContext<DynamicFunctionWithEnv<Env>> =
            VMDynamicFunctionContext::from_context(DynamicFunctionWithEnv {
                env: Box::new(env),
                func: Arc::new(func),
                function_type: ty.clone(),
            });

        let import_init_function_ptr: for<'a> fn(&'a mut _, &'a _) -> Result<(), _> =
            |env: &mut VMDynamicFunctionContext<DynamicFunctionWithEnv<Env>>,
             instance: &crate::Instance| {
                Env::init_with_instance(&mut *env.ctx.env, instance)
            };

        let (host_env, metadata) = build_export_function_metadata::<
            VMDynamicFunctionContext<DynamicFunctionWithEnv<Env>>,
        >(dynamic_ctx, import_init_function_ptr);

        // We don't yet have the address with the Wasm ABI signature.
        // The engine linker will replace the address with one pointing to a
        // generated dynamic trampoline.
        let address = std::ptr::null() as *const VMFunctionBody;
        let vmctx = VMFunctionEnvironment { host_env };

        Self {
            store: store.clone(),
            definition: FunctionDefinition::Host(HostFunctionDefinition { has_env: true }),
            exported: ExportFunction {
                metadata: Some(Arc::new(metadata)),
                vm_function: VMExportFunction {
                    address,
                    kind: VMFunctionKind::Dynamic,
                    vmctx,
                    signature: ty,
                    call_trampoline: None,
                    instance_ref: None,
                },
            },
        }
    }

    /// Creates a new host `Function` from a native function.
    ///
    /// The function signature is automatically retrieved using the
    /// Rust typing system.
    ///
    /// # Example
    ///
    /// ```
    /// # use wasmer::{Store, Function};
    /// # let store = Store::default();
    /// #
    /// fn sum(a: i32, b: i32) -> i32 {
    ///     a + b
    /// }
    ///
    /// let f = Function::new_native(&store, sum);
    /// ```
    pub fn new_native<F, Args, Rets, Env>(store: &Store, func: F) -> Self
    where
        F: HostFunction<Args, Rets, WithoutEnv, Env>,
        Args: WasmTypeList,
        Rets: WasmTypeList,
        Env: Sized + 'static,
    {
        if std::mem::size_of::<F>() != 0 {
            Self::closures_unsupported_panic();
        }
        let function = inner::Function::<Args, Rets>::new(func);
        let address = function.address() as *const VMFunctionBody;
        let vmctx = VMFunctionEnvironment {
            host_env: std::ptr::null_mut() as *mut _,
        };
        let signature = function.ty();

        Self {
            store: store.clone(),
            definition: FunctionDefinition::Host(HostFunctionDefinition { has_env: false }),

            exported: ExportFunction {
                // TODO: figure out what's going on in this function: it takes an `Env`
                // param but also marks itself as not having an env
                metadata: None,
                vm_function: VMExportFunction {
                    address,
                    vmctx,
                    signature,
                    kind: VMFunctionKind::Static,
                    call_trampoline: None,
                    instance_ref: None,
                },
            },
        }
    }

    /// Creates a new host `Function` from a native function and a provided environment.
    ///
    /// The function signature is automatically retrieved using the
    /// Rust typing system.
    ///
    /// # Example
    ///
    /// ```
    /// # use wasmer::{Store, Function, WasmerEnv};
    /// # let store = Store::default();
    /// #
    /// #[derive(WasmerEnv, Clone)]
    /// struct Env {
    ///     multiplier: i32,
    /// };
    /// let env = Env { multiplier: 2 };
    ///
    /// fn sum_and_multiply(env: &Env, a: i32, b: i32) -> i32 {
    ///     (a + b) * env.multiplier
    /// }
    ///
    /// let f = Function::new_native_with_env(&store, env, sum_and_multiply);
    /// ```
    pub fn new_native_with_env<F, Args, Rets, Env>(store: &Store, env: Env, func: F) -> Self
    where
        F: HostFunction<Args, Rets, WithEnv, Env>,
        Args: WasmTypeList,
        Rets: WasmTypeList,
        Env: Sized + WasmerEnv + 'static,
    {
        if std::mem::size_of::<F>() != 0 {
            Self::closures_unsupported_panic();
        }
        let function = inner::Function::<Args, Rets>::new(func);
        let address = function.address();

        let (host_env, metadata) =
            build_export_function_metadata::<Env>(env, Env::init_with_instance);

        let vmctx = VMFunctionEnvironment { host_env };
        let signature = function.ty();

        Self {
            store: store.clone(),
            definition: FunctionDefinition::Host(HostFunctionDefinition { has_env: true }),
            exported: ExportFunction {
                metadata: Some(Arc::new(metadata)),
                vm_function: VMExportFunction {
                    address,
                    kind: VMFunctionKind::Static,
                    vmctx,
                    signature,
                    call_trampoline: None,
                    instance_ref: None,
                },
            },
        }
    }

    /// Function used by the deprecated API to call a function with a `&mut` Env.
    ///
    /// This is not a stable API and may be broken at any time.
    ///
    /// # Safety
    /// - This function is only safe to use from the deprecated API.
    #[doc(hidden)]
    #[cfg(feature = "deprecated")]
    pub unsafe fn new_native_with_unsafe_mutable_env<F, Args, Rets, Env>(
        store: &Store,
        env: Env,
        func: F,
    ) -> Self
    where
        F: HostFunction<Args, Rets, WithUnsafeMutableEnv, Env>,
        Args: WasmTypeList,
        Rets: WasmTypeList,
        Env: UnsafeMutableEnv + WasmerEnv + 'static,
    {
        if std::mem::size_of::<F>() != 0 {
            Self::closures_unsupported_panic();
        }
        let function = inner::Function::<Args, Rets>::new(func);
        let address = function.address();

        let (host_env, metadata) =
            build_export_function_metadata::<Env>(env, Env::init_with_instance);

        let vmctx = VMFunctionEnvironment { host_env };
        let signature = function.ty();

        Self {
            store: store.clone(),
            definition: FunctionDefinition::Host(HostFunctionDefinition { has_env: true }),
            exported: ExportFunction {
                metadata: Some(Arc::new(metadata)),
                vm_function: VMExportFunction {
                    address,
                    kind: VMFunctionKind::Static,
                    vmctx,
                    signature,
                    call_trampoline: None,
                    instance_ref: None,
                },
            },
        }
    }

    /// Returns the [`FunctionType`] of the `Function`.
    ///
    /// # Example
    ///
    /// ```
    /// # use wasmer::{Function, Store, Type};
    /// # let store = Store::default();
    /// #
    /// fn sum(a: i32, b: i32) -> i32 {
    ///     a + b
    /// }
    ///
    /// let f = Function::new_native(&store, sum);
    ///
    /// assert_eq!(f.ty().params(), vec![Type::I32, Type::I32]);
    /// assert_eq!(f.ty().results(), vec![Type::I32]);
    /// ```
    pub fn ty(&self) -> &FunctionType {
        &self.exported.vm_function.signature
    }

    /// Returns the [`Store`] where the `Function` belongs.
    pub fn store(&self) -> &Store {
        &self.store
    }

    fn call_wasm(
        &self,
        func: &WasmFunctionDefinition,
        params: &[Val],
        results: &mut [Val],
    ) -> Result<(), RuntimeError> {
        let format_types_for_error_message = |items: &[Val]| {
            items
                .iter()
                .map(|param| param.ty().to_string())
                .collect::<Vec<String>>()
                .join(", ")
        };
        let signature = self.ty();
        if signature.params().len() != params.len() {
            return Err(RuntimeError::new(format!(
                "Parameters of type [{}] did not match signature {}",
                format_types_for_error_message(params),
                &signature
            )));
        }
        if signature.results().len() != results.len() {
            return Err(RuntimeError::new(format!(
                "Results of type [{}] did not match signature {}",
                format_types_for_error_message(results),
                &signature,
            )));
        }

        let mut values_vec = vec![0; max(params.len(), results.len())];

        // Store the argument values into `values_vec`.
        let param_tys = signature.params().iter();
        for ((arg, slot), ty) in params.iter().zip(&mut values_vec).zip(param_tys) {
            if arg.ty() != *ty {
                let param_types = format_types_for_error_message(params);
                return Err(RuntimeError::new(format!(
                    "Parameters of type [{}] did not match signature {}",
                    param_types, &signature,
                )));
            }
            unsafe {
                arg.write_value_to(slot);
            }
        }

        // Call the trampoline.
        if let Err(error) = unsafe {
            wasmer_call_trampoline(
                self.exported.vm_function.vmctx,
                func.trampoline,
                self.exported.vm_function.address,
                values_vec.as_mut_ptr() as *mut u8,
            )
        } {
            return Err(RuntimeError::from_trap(error));
        }

        // Load the return values out of `values_vec`.
        for (index, &value_type) in signature.results().iter().enumerate() {
            unsafe {
                let ptr = values_vec.as_ptr().add(index);
                // This fails when we read return types because of wasmer-types vs wasmer (func and extern ref)
                results[index] = Val::read_value_from(&self.store, ptr, value_type);
            }
        }

        Ok(())
    }

    /// Returns the number of parameters that this function takes.
    ///
    /// # Example
    ///
    /// ```
    /// # use wasmer::{Function, Store, Type};
    /// # let store = Store::default();
    /// #
    /// fn sum(a: i32, b: i32) -> i32 {
    ///     a + b
    /// }
    ///
    /// let f = Function::new_native(&store, sum);
    ///
    /// assert_eq!(f.param_arity(), 2);
    /// ```
    pub fn param_arity(&self) -> usize {
        self.ty().params().len()
    }

    /// Returns the number of results this function produces.
    ///
    /// # Example
    ///
    /// ```
    /// # use wasmer::{Function, Store, Type};
    /// # let store = Store::default();
    /// #
    /// fn sum(a: i32, b: i32) -> i32 {
    ///     a + b
    /// }
    ///
    /// let f = Function::new_native(&store, sum);
    ///
    /// assert_eq!(f.result_arity(), 1);
    /// ```
    pub fn result_arity(&self) -> usize {
        self.ty().results().len()
    }

    /// Call the `Function` function.
    ///
    /// Depending on where the Function is defined, it will call it.
    /// 1. If the function is defined inside a WebAssembly, it will call the trampoline
    ///    for the function signature.
    /// 2. If the function is defined in the host (in a native way), it will
    ///    call the trampoline.
    ///
    /// # Examples
    ///
    /// ```
    /// # use wasmer::{imports, wat2wasm, Function, Instance, Module, Store, Type, Value};
    /// # let store = Store::default();
    /// # let wasm_bytes = wat2wasm(r#"
    /// # (module
    /// #   (func (export "sum") (param $x i32) (param $y i32) (result i32)
    /// #     local.get $x
    /// #     local.get $y
    /// #     i32.add
    /// #   ))
    /// # "#.as_bytes()).unwrap();
    /// # let module = Module::new(&store, wasm_bytes).unwrap();
    /// # let import_object = imports! {};
    /// # let instance = Instance::new(&module, &import_object).unwrap();
    /// #
    /// let sum = instance.exports.get_function("sum").unwrap();
    ///
    /// assert_eq!(sum.call(&[Value::I32(1), Value::I32(2)]).unwrap().to_vec(), vec![Value::I32(3)]);
    /// ```
    pub fn call(&self, params: &[Val]) -> Result<Box<[Val]>, RuntimeError> {
        let mut results = vec![Val::null(); self.result_arity()];

        match &self.definition {
            FunctionDefinition::Wasm(wasm) => {
                self.call_wasm(&wasm, params, &mut results)?;
            }
            _ => unimplemented!("The function definition isn't supported for the moment"),
        }

        Ok(results.into_boxed_slice())
    }

    pub(crate) fn from_vm_export(store: &Store, wasmer_export: ExportFunction) -> Self {
        if let Some(trampoline) = wasmer_export.vm_function.call_trampoline {
            Self {
                store: store.clone(),
                definition: FunctionDefinition::Wasm(WasmFunctionDefinition { trampoline }),
                exported: wasmer_export,
            }
        } else {
            Self {
                store: store.clone(),
                definition: FunctionDefinition::Host(HostFunctionDefinition {
                    has_env: !wasmer_export.vm_function.vmctx.is_null(),
                }),
                exported: wasmer_export,
            }
        }
    }

    pub(crate) fn checked_anyfunc(&self) -> VMFuncRef {
        let engine = self.store.engine();
        let vmsignature = engine.register_signature(&self.exported.vm_function.signature);
        engine.register_function_metadata(VMCallerCheckedAnyfunc {
            func_ptr: self.exported.vm_function.address,
            type_index: vmsignature,
            vmctx: self.exported.vm_function.vmctx,
        })
    }

    /// Transform this WebAssembly function into a function with the
    /// native ABI. See [`NativeFunc`] to learn more.
    ///
    /// # Examples
    ///
    /// ```
    /// # use wasmer::{imports, wat2wasm, Function, Instance, Module, Store, Type, Value};
    /// # let store = Store::default();
    /// # let wasm_bytes = wat2wasm(r#"
    /// # (module
    /// #   (func (export "sum") (param $x i32) (param $y i32) (result i32)
    /// #     local.get $x
    /// #     local.get $y
    /// #     i32.add
    /// #   ))
    /// # "#.as_bytes()).unwrap();
    /// # let module = Module::new(&store, wasm_bytes).unwrap();
    /// # let import_object = imports! {};
    /// # let instance = Instance::new(&module, &import_object).unwrap();
    /// #
    /// let sum = instance.exports.get_function("sum").unwrap();
    /// let sum_native = sum.native::<(i32, i32), i32>().unwrap();
    ///
    /// assert_eq!(sum_native.call(1, 2).unwrap(), 3);
    /// ```
    ///
    /// # Errors
    ///
    /// If the `Args` generic parameter does not match the exported function
    /// an error will be raised:
    ///
    /// ```should_panic
    /// # use wasmer::{imports, wat2wasm, Function, Instance, Module, Store, Type, Value};
    /// # let store = Store::default();
    /// # let wasm_bytes = wat2wasm(r#"
    /// # (module
    /// #   (func (export "sum") (param $x i32) (param $y i32) (result i32)
    /// #     local.get $x
    /// #     local.get $y
    /// #     i32.add
    /// #   ))
    /// # "#.as_bytes()).unwrap();
    /// # let module = Module::new(&store, wasm_bytes).unwrap();
    /// # let import_object = imports! {};
    /// # let instance = Instance::new(&module, &import_object).unwrap();
    /// #
    /// let sum = instance.exports.get_function("sum").unwrap();
    ///
    /// // This results in an error: `RuntimeError`
    /// let sum_native = sum.native::<(i64, i64), i32>().unwrap();
    /// ```
    ///
    /// If the `Rets` generic parameter does not match the exported function
    /// an error will be raised:
    ///
    /// ```should_panic
    /// # use wasmer::{imports, wat2wasm, Function, Instance, Module, Store, Type, Value};
    /// # let store = Store::default();
    /// # let wasm_bytes = wat2wasm(r#"
    /// # (module
    /// #   (func (export "sum") (param $x i32) (param $y i32) (result i32)
    /// #     local.get $x
    /// #     local.get $y
    /// #     i32.add
    /// #   ))
    /// # "#.as_bytes()).unwrap();
    /// # let module = Module::new(&store, wasm_bytes).unwrap();
    /// # let import_object = imports! {};
    /// # let instance = Instance::new(&module, &import_object).unwrap();
    /// #
    /// let sum = instance.exports.get_function("sum").unwrap();
    ///
    /// // This results in an error: `RuntimeError`
    /// let sum_native = sum.native::<(i32, i32), i64>().unwrap();
    /// ```
    pub fn native<Args, Rets>(&self) -> Result<NativeFunc<Args, Rets>, RuntimeError>
    where
        Args: WasmTypeList,
        Rets: WasmTypeList,
    {
        // type check
        {
            let expected = self.exported.vm_function.signature.params();
            let given = Args::wasm_types();

            if expected != given {
                return Err(RuntimeError::new(format!(
                    "given types (`{:?}`) for the function arguments don't match the actual types (`{:?}`)",
                    given,
                    expected,
                )));
            }
        }

        {
            let expected = self.exported.vm_function.signature.results();
            let given = Rets::wasm_types();

            if expected != given {
                // todo: error result types don't match
                return Err(RuntimeError::new(format!(
                    "given types (`{:?}`) for the function results don't match the actual types (`{:?}`)",
                    given,
                    expected,
                )));
            }
        }

        Ok(NativeFunc::new(
            self.store.clone(),
            self.exported.clone(),
            self.definition.clone(),
        ))
    }

    #[track_caller]
    fn closures_unsupported_panic() -> ! {
        unimplemented!("Closures (functions with captured environments) are currently unsupported with native functions. See: https://github.com/wasmerio/wasmer/issues/1840")
    }
}

impl<'a> Exportable<'a> for Function {
    fn to_export(&self) -> Export {
        self.exported.clone().into()
    }

    fn get_self_from_extern(_extern: &'a Extern) -> Result<&'a Self, ExportError> {
        match _extern {
            Extern::Function(func) => Ok(func),
            _ => Err(ExportError::IncompatibleType),
        }
    }
}

impl fmt::Debug for Function {
    fn fmt(&self, formatter: &mut fmt::Formatter) -> fmt::Result {
        formatter
            .debug_struct("Function")
            .field("ty", &self.ty())
            .finish()
    }
}

/// This trait is one that all dynamic functions must fulfill.
pub(crate) trait VMDynamicFunction: Send + Sync {
    fn call(&self, args: &[Val]) -> Result<Vec<Val>, RuntimeError>;
    fn function_type(&self) -> &FunctionType;
}

#[derive(Clone)]
pub(crate) struct DynamicFunctionWithoutEnv {
    #[allow(clippy::type_complexity)]
    func: Arc<dyn Fn(&[Val]) -> Result<Vec<Val>, RuntimeError> + 'static + Send + Sync>,
    function_type: FunctionType,
}

impl VMDynamicFunction for DynamicFunctionWithoutEnv {
    fn call(&self, args: &[Val]) -> Result<Vec<Val>, RuntimeError> {
        (*self.func)(&args)
    }
    fn function_type(&self) -> &FunctionType {
        &self.function_type
    }
}

pub(crate) struct DynamicFunctionWithEnv<Env>
where
    Env: Sized + 'static + Send + Sync,
{
    function_type: FunctionType,
    #[allow(clippy::type_complexity)]
    func: Arc<dyn Fn(&Env, &[Val]) -> Result<Vec<Val>, RuntimeError> + 'static + Send + Sync>,
    env: Box<Env>,
}

impl<Env: Sized + Clone + 'static + Send + Sync> Clone for DynamicFunctionWithEnv<Env> {
    fn clone(&self) -> Self {
        Self {
            env: self.env.clone(),
            function_type: self.function_type.clone(),
            func: self.func.clone(),
        }
    }
}

impl<Env> VMDynamicFunction for DynamicFunctionWithEnv<Env>
where
    Env: Sized + 'static + Send + Sync,
{
    fn call(&self, args: &[Val]) -> Result<Vec<Val>, RuntimeError> {
        (*self.func)(&*self.env, &args)
    }
    fn function_type(&self) -> &FunctionType {
        &self.function_type
    }
}

trait VMDynamicFunctionCall<T: VMDynamicFunction> {
    fn from_context(ctx: T) -> Self;
    fn address_ptr() -> *const VMFunctionBody;
    unsafe fn func_wrapper(&self, values_vec: *mut i128);
}

impl<T: VMDynamicFunction> VMDynamicFunctionCall<T> for VMDynamicFunctionContext<T> {
    fn from_context(ctx: T) -> Self {
        Self {
            address: Self::address_ptr(),
            ctx,
        }
    }

    fn address_ptr() -> *const VMFunctionBody {
        Self::func_wrapper as *const () as *const VMFunctionBody
    }

    // This function wraps our func, to make it compatible with the
    // reverse trampoline signature
    unsafe fn func_wrapper(
        // Note: we use the trick that the first param to this function is the `VMDynamicFunctionContext`
        // itself, so rather than doing `dynamic_ctx: &VMDynamicFunctionContext<T>`, we simplify it a bit
        &self,
        values_vec: *mut i128,
    ) {
        use std::panic::{self, AssertUnwindSafe};
        let result = panic::catch_unwind(AssertUnwindSafe(|| {
            let func_ty = self.ctx.function_type();
            let mut args = Vec::with_capacity(func_ty.params().len());
            // TODO: we need a store here, where do we get it?
            let hack = 3;
            for (i, ty) in func_ty.params().iter().enumerate() {
                args.push(Val::read_value_from(&hack, values_vec.add(i), *ty));
            }
            let returns = self.ctx.call(&args)?;

            // We need to dynamically check that the returns
            // match the expected types, as well as expected length.
            let return_types = returns.iter().map(|ret| ret.ty()).collect::<Vec<_>>();
            if return_types != func_ty.results() {
                return Err(RuntimeError::new(format!(
                    "Dynamic function returned wrong signature. Expected {:?} but got {:?}",
                    func_ty.results(),
                    return_types
                )));
            }
            for (i, ret) in returns.iter().enumerate() {
                ret.write_value_to(values_vec.add(i));
            }
            Ok(())
        }));

        match result {
            Ok(Ok(())) => {}
            Ok(Err(trap)) => raise_user_trap(Box::new(trap)),
            Err(panic) => resume_panic(panic),
        }
    }
}

/// This private inner module contains the low-level implementation
/// for `Function` and its siblings.
mod inner {
    use std::array::TryFromSliceError;
    use std::convert::{Infallible, TryInto};
    use std::error::Error;
    use std::marker::PhantomData;
    use std::panic::{self, AssertUnwindSafe};
    use wasmer_types::{FunctionType, NativeWasmType, Type};
    use wasmer_vm::{raise_user_trap, resume_panic, VMFunctionBody};

    /// A trait to convert a Rust value to a `WasmNativeType` value,
    /// or to convert `WasmNativeType` value to a Rust value.
    ///
    /// This trait should ideally be split into two traits:
    /// `FromNativeWasmType` and `ToNativeWasmType` but it creates a
    /// non-negligible complexity in the `WasmTypeList`
    /// implementation.
    pub unsafe trait FromToNativeWasmType: Copy
    where
        Self: Sized,
    {
        /// Native Wasm type.
        type Native: NativeWasmType;

        /// Convert a value of kind `Self::Native` to `Self`.
        ///
        /// # Panics
        ///
        /// This method panics if `native` cannot fit in the `Self`
        /// type`.
        fn from_native(native: Self::Native) -> Self;

        /// Convert self to `Self::Native`.
        ///
        /// # Panics
        ///
        /// This method panics if `self` cannot fit in the
        /// `Self::Native` type.
        fn to_native(self) -> Self::Native;
    }

    macro_rules! from_to_native_wasm_type {
        ( $( $type:ty => $native_type:ty ),* ) => {
            $(
                #[allow(clippy::use_self)]
                unsafe impl FromToNativeWasmType for $type {
                    type Native = $native_type;

                    #[inline]
                    fn from_native(native: Self::Native) -> Self {
                        native as Self
                    }

                    #[inline]
                    fn to_native(self) -> Self::Native {
                        self as Self::Native
                    }
                }
            )*
        };
    }

    macro_rules! from_to_native_wasm_type_same_size {
        ( $( $type:ty => $native_type:ty ),* ) => {
            $(
                #[allow(clippy::use_self)]
                unsafe impl FromToNativeWasmType for $type {
                    type Native = $native_type;

                    #[inline]
                    fn from_native(native: Self::Native) -> Self {
                        Self::from_ne_bytes(Self::Native::to_ne_bytes(native))
                    }

                    #[inline]
                    fn to_native(self) -> Self::Native {
                        Self::Native::from_ne_bytes(Self::to_ne_bytes(self))
                    }
                }
            )*
        };
    }

    from_to_native_wasm_type!(
        i8 => i32,
        u8 => i32,
        i16 => i32,
        u16 => i32
    );

    from_to_native_wasm_type_same_size!(
        i32 => i32,
        u32 => i32,
        i64 => i64,
        u64 => i64,
        f32 => f32,
        f64 => f64
    );

    #[cfg(test)]
    mod test_from_to_native_wasm_type {
        use super::*;

        #[test]
        fn test_to_native() {
            assert_eq!(7i8.to_native(), 7i32);
            assert_eq!(7u8.to_native(), 7i32);
            assert_eq!(7i16.to_native(), 7i32);
            assert_eq!(7u16.to_native(), 7i32);
            assert_eq!(u32::MAX.to_native(), -1);
        }

        #[test]
        fn test_to_native_same_size() {
            assert_eq!(7i32.to_native(), 7i32);
            assert_eq!(7u32.to_native(), 7i32);
            assert_eq!(7i64.to_native(), 7i64);
            assert_eq!(7u64.to_native(), 7i64);
            assert_eq!(7f32.to_native(), 7f32);
            assert_eq!(7f64.to_native(), 7f64);
        }
    }

    /// The `WasmTypeList` trait represents a tuple (list) of Wasm
    /// typed values. It is used to get low-level representation of
    /// such a tuple.
    pub trait WasmTypeList
    where
        Self: Sized,
    {
        /// The C type (a struct) that can hold/represent all the
        /// represented values.
        type CStruct;

        /// The array type that can hold all the represented values.
        ///
        /// Note that all values are stored in their binary form.
        type Array: AsMut<[i128]>;

        /// Constructs `Self` based on an array of values.
        fn from_array(array: Self::Array) -> Self;

        /// Constructs `Self` based on a slice of values.
        ///
        /// `from_slice` returns a `Result` because it is possible
        /// that the slice doesn't have the same size than
        /// `Self::Array`, in which circumstance an error of kind
        /// `TryFromSliceError` will be returned.
        fn from_slice(slice: &[i128]) -> Result<Self, TryFromSliceError>;

        /// Builds and returns an array of type `Array` from a tuple
        /// (list) of values.
        fn into_array(self) -> Self::Array;

        /// Allocates and return an empty array of type `Array` that
        /// will hold a tuple (list) of values, usually to hold the
        /// returned values of a WebAssembly function call.
        fn empty_array() -> Self::Array;

        /// Builds a tuple (list) of values from a C struct of type
        /// `CStruct`.
        fn from_c_struct(c_struct: Self::CStruct) -> Self;

        /// Builds and returns a C struct of type `CStruct` from a
        /// tuple (list) of values.
        fn into_c_struct(self) -> Self::CStruct;

        /// Get the Wasm types for the tuple (list) of currently
        /// represented values.
        fn wasm_types() -> &'static [Type];
    }

    /// The `IntoResult` trait turns a `WasmTypeList` into a
    /// `Result<WasmTypeList, Self::Error>`.
    ///
    /// It is mostly used to turn result values of a Wasm function
    /// call into a `Result`.
    pub trait IntoResult<T>
    where
        T: WasmTypeList,
    {
        /// The error type for this trait.
        type Error: Error + Sync + Send + 'static;

        /// Transforms `Self` into a `Result`.
        fn into_result(self) -> Result<T, Self::Error>;
    }

    impl<T> IntoResult<T> for T
    where
        T: WasmTypeList,
    {
        // `T` is not a `Result`, it's already a value, so no error
        // can be built.
        type Error = Infallible;

        fn into_result(self) -> Result<Self, Infallible> {
            Ok(self)
        }
    }

    impl<T, E> IntoResult<T> for Result<T, E>
    where
        T: WasmTypeList,
        E: Error + Sync + Send + 'static,
    {
        type Error = E;

        fn into_result(self) -> Self {
            self
        }
    }

    #[cfg(test)]
    mod test_into_result {
        use super::*;
        use std::convert::Infallible;

        #[test]
        fn test_into_result_over_t() {
            let x: i32 = 42;
            let result_of_x: Result<i32, Infallible> = x.into_result();

            assert_eq!(result_of_x.unwrap(), x);
        }

        #[test]
        fn test_into_result_over_result() {
            {
                let x: Result<i32, Infallible> = Ok(42);
                let result_of_x: Result<i32, Infallible> = x.into_result();

                assert_eq!(result_of_x, x);
            }

            {
                use std::{error, fmt};

                #[derive(Debug, PartialEq)]
                struct E;

                impl fmt::Display for E {
                    fn fmt(&self, formatter: &mut fmt::Formatter<'_>) -> fmt::Result {
                        write!(formatter, "E")
                    }
                }

                impl error::Error for E {}

                let x: Result<Infallible, E> = Err(E);
                let result_of_x: Result<Infallible, E> = x.into_result();

                assert_eq!(result_of_x.unwrap_err(), E);
            }
        }
    }

    /// The `HostFunction` trait represents the set of functions that
    /// can be used as host function. To uphold this statement, it is
    /// necessary for a function to be transformed into a pointer to
    /// `VMFunctionBody`.
    pub trait HostFunction<Args, Rets, Kind, T>
    where
        Args: WasmTypeList,
        Rets: WasmTypeList,
        Kind: HostFunctionKind,
        T: Sized,
        Self: Sized,
    {
        /// Get the pointer to the function body.
        fn function_body_ptr(self) -> *const VMFunctionBody;
    }

    /// Marker trait to limit what the hidden APIs needed for the deprecated API
    /// can be used on.
    ///
    /// Marks an environment as being passed by `&mut`.
    #[cfg(feature = "deprecated")]
    #[doc(hidden)]
    pub unsafe trait UnsafeMutableEnv: Sized {}

    /// Empty trait to specify the kind of `HostFunction`: With or
    /// without an environment.
    ///
    /// This trait is never aimed to be used by a user. It is used by
    /// the trait system to automatically generate the appropriate
    /// host functions.
    #[doc(hidden)]
    pub trait HostFunctionKind {}

    /// An empty struct to help Rust typing to determine
    /// when a `HostFunction` does have an environment.
    pub struct WithEnv;

    impl HostFunctionKind for WithEnv {}

    /// An empty struct to help Rust typing to determine
    /// when a `HostFunction` has an environment.
    ///
    /// This environment is passed by `&mut` and exists solely for the deprecated
    /// API.
    #[cfg(feature = "deprecated")]
    #[doc(hidden)]
    pub struct WithUnsafeMutableEnv;

    #[cfg(feature = "deprecated")]
    impl HostFunctionKind for WithUnsafeMutableEnv {}

    /// An empty struct to help Rust typing to determine
    /// when a `HostFunction` does not have an environment.
    pub struct WithoutEnv;

    impl HostFunctionKind for WithoutEnv {}

    /// Represents a low-level Wasm static host function. See
    /// `super::Function::new` and `super::Function::new_env` to learn
    /// more.
    #[derive(Clone, Debug, Hash, PartialEq, Eq)]
    pub struct Function<Args = (), Rets = ()> {
        address: *const VMFunctionBody,
        _phantom: PhantomData<(Args, Rets)>,
    }

    unsafe impl<Args, Rets> Send for Function<Args, Rets> {}

    impl<Args, Rets> Function<Args, Rets>
    where
        Args: WasmTypeList,
        Rets: WasmTypeList,
    {
        /// Creates a new `Function`.
        pub fn new<F, T, E>(function: F) -> Self
        where
            F: HostFunction<Args, Rets, T, E>,
            T: HostFunctionKind,
            E: Sized,
        {
            Self {
                address: function.function_body_ptr(),
                _phantom: PhantomData,
            }
        }

        /// Get the function type of this `Function`.
        pub fn ty(&self) -> FunctionType {
            FunctionType::new(Args::wasm_types(), Rets::wasm_types())
        }

        /// Get the address of this `Function`.
        pub fn address(&self) -> *const VMFunctionBody {
            self.address
        }
    }

    macro_rules! impl_host_function {
        ( [$c_struct_representation:ident]
           $c_struct_name:ident,
           $( $x:ident ),* ) => {

            /// A structure with a C-compatible representation that can hold a set of Wasm values.
            /// This type is used by `WasmTypeList::CStruct`.
            #[repr($c_struct_representation)]
            pub struct $c_struct_name< $( $x ),* > ( $( <$x as FromToNativeWasmType>::Native ),* )
            where
                $( $x: FromToNativeWasmType ),*;

            // Implement `WasmTypeList` for a specific tuple.
            #[allow(unused_parens, dead_code)]
            impl< $( $x ),* >
                WasmTypeList
            for
                ( $( $x ),* )
            where
                $( $x: FromToNativeWasmType ),*
            {
                type CStruct = $c_struct_name< $( $x ),* >;

                type Array = [i128; count_idents!( $( $x ),* )];

                fn from_array(array: Self::Array) -> Self {
                    // Unpack items of the array.
                    #[allow(non_snake_case)]
                    let [ $( $x ),* ] = array;

                    // Build the tuple.
                    (
                        $(
                            FromToNativeWasmType::from_native(NativeWasmType::from_binary($x))
                        ),*
                    )
                }

                fn from_slice(slice: &[i128]) -> Result<Self, TryFromSliceError> {
                    Ok(Self::from_array(slice.try_into()?))
                }

                fn into_array(self) -> Self::Array {
                    // Unpack items of the tuple.
                    #[allow(non_snake_case)]
                    let ( $( $x ),* ) = self;

                    // Build the array.
                    [
                        $(
                            FromToNativeWasmType::to_native($x).to_binary()
                        ),*
                    ]
                }

                fn empty_array() -> Self::Array {
                    // Build an array initialized with `0`.
                    [0; count_idents!( $( $x ),* )]
                }

                fn from_c_struct(c_struct: Self::CStruct) -> Self {
                    // Unpack items of the C structure.
                    #[allow(non_snake_case)]
                    let $c_struct_name( $( $x ),* ) = c_struct;

                    (
                        $(
                            FromToNativeWasmType::from_native($x)
                        ),*
                    )
                }

                #[allow(unused_parens, non_snake_case)]
                fn into_c_struct(self) -> Self::CStruct {
                    // Unpack items of the tuple.
                    let ( $( $x ),* ) = self;

                    // Build the C structure.
                    $c_struct_name(
                        $(
                            FromToNativeWasmType::to_native($x)
                        ),*
                    )
                }

                fn wasm_types() -> &'static [Type] {
                    &[
                        $(
                            $x::Native::WASM_TYPE
                        ),*
                    ]
                }
            }

            // Implement `HostFunction` for a function that has the same arity than the tuple.
            // This specific function has no environment.
            #[allow(unused_parens)]
            impl< $( $x, )* Rets, RetsAsResult, Func >
                HostFunction<( $( $x ),* ), Rets, WithoutEnv, ()>
            for
                Func
            where
                $( $x: FromToNativeWasmType, )*
                Rets: WasmTypeList,
                RetsAsResult: IntoResult<Rets>,
                Func: Fn($( $x , )*) -> RetsAsResult + 'static + Send,
            {
                #[allow(non_snake_case)]
                fn function_body_ptr(self) -> *const VMFunctionBody {
                    /// This is a function that wraps the real host
                    /// function. Its address will be used inside the
                    /// runtime.
                    extern fn func_wrapper<$( $x, )* Rets, RetsAsResult, Func>( _: usize, $( $x: $x::Native, )* ) -> Rets::CStruct
                    where
                        $( $x: FromToNativeWasmType, )*
                        Rets: WasmTypeList,
                        RetsAsResult: IntoResult<Rets>,
                        Func: Fn( $( $x ),* ) -> RetsAsResult + 'static
                    {
                        let func: &Func = unsafe { &*(&() as *const () as *const Func) };
                        let result = panic::catch_unwind(AssertUnwindSafe(|| {
                            func( $( FromToNativeWasmType::from_native($x) ),* ).into_result()
                        }));

                        match result {
                            Ok(Ok(result)) => return result.into_c_struct(),
                            Ok(Err(trap)) => unsafe { raise_user_trap(Box::new(trap)) },
                            Err(panic) => unsafe { resume_panic(panic) },
                        }
                    }

                    func_wrapper::< $( $x, )* Rets, RetsAsResult, Self > as *const VMFunctionBody
                }
            }

            // Implement `HostFunction` for a function that has the same arity than the tuple.
            // This specific function has an environment.
            #[allow(unused_parens)]
            impl< $( $x, )* Rets, RetsAsResult, Env, Func >
                HostFunction<( $( $x ),* ), Rets, WithEnv, Env>
            for
                Func
            where
                $( $x: FromToNativeWasmType, )*
                Rets: WasmTypeList,
                RetsAsResult: IntoResult<Rets>,
                Env: Sized,
                Func: Fn(&Env, $( $x , )*) -> RetsAsResult + Send + 'static,
            {
                #[allow(non_snake_case)]
                fn function_body_ptr(self) -> *const VMFunctionBody {
                    /// This is a function that wraps the real host
                    /// function. Its address will be used inside the
                    /// runtime.
                    extern fn func_wrapper<$( $x, )* Rets, RetsAsResult, Env, Func>( env: &Env, $( $x: $x::Native, )* ) -> Rets::CStruct
                    where
                        $( $x: FromToNativeWasmType, )*
                        Rets: WasmTypeList,
                        RetsAsResult: IntoResult<Rets>,
                        Env: Sized,
                        Func: Fn(&Env, $( $x ),* ) -> RetsAsResult + 'static
                    {
                        let func: &Func = unsafe { &*(&() as *const () as *const Func) };

                        let result = panic::catch_unwind(AssertUnwindSafe(|| {
                            func(env, $( FromToNativeWasmType::from_native($x) ),* ).into_result()
                        }));

                        match result {
                            Ok(Ok(result)) => return result.into_c_struct(),
                            Ok(Err(trap)) => unsafe { raise_user_trap(Box::new(trap)) },
                            Err(panic) => unsafe { resume_panic(panic) },
                        }
                    }

                    func_wrapper::< $( $x, )* Rets, RetsAsResult, Env, Self > as *const VMFunctionBody
                }
            }

            // Implement `HostFunction` for a function that has the same arity than the tuple.
            // This specific function has an environment.
            #[doc(hidden)]
            #[cfg(feature = "deprecated")]
            #[allow(unused_parens)]
            impl< $( $x, )* Rets, RetsAsResult, Env, Func >
                HostFunction<( $( $x ),* ), Rets, WithUnsafeMutableEnv, Env>
            for
                Func
            where
                $( $x: FromToNativeWasmType, )*
                Rets: WasmTypeList,
                RetsAsResult: IntoResult<Rets>,
                Env: UnsafeMutableEnv,
                Func: Fn(&mut Env, $( $x , )*) -> RetsAsResult + Send + 'static,
            {
                #[allow(non_snake_case)]
                fn function_body_ptr(self) -> *const VMFunctionBody {
                    /// This is a function that wraps the real host
                    /// function. Its address will be used inside the
                    /// runtime.
                    extern fn func_wrapper<$( $x, )* Rets, RetsAsResult, Env, Func>( env: &mut Env, $( $x: $x::Native, )* ) -> Rets::CStruct
                    where
                        $( $x: FromToNativeWasmType, )*
                        Rets: WasmTypeList,
                        RetsAsResult: IntoResult<Rets>,
                        Env: Sized,
                        Func: Fn(&mut Env, $( $x ),* ) -> RetsAsResult + 'static
                    {
                        let func: &Func = unsafe { &*(&() as *const () as *const Func) };

                        let result = panic::catch_unwind(AssertUnwindSafe(|| {
                            func(env, $( FromToNativeWasmType::from_native($x) ),* ).into_result()
                        }));

                        match result {
                            Ok(Ok(result)) => return result.into_c_struct(),
                            Ok(Err(trap)) => unsafe { raise_user_trap(Box::new(trap)) },
                            Err(panic) => unsafe { resume_panic(panic) },
                        }
                    }

                    func_wrapper::< $( $x, )* Rets, RetsAsResult, Env, Self > as *const VMFunctionBody
                }
            }
        };
    }

    // Black-magic to count the number of identifiers at compile-time.
    macro_rules! count_idents {
        ( $($idents:ident),* ) => {
            {
                #[allow(dead_code, non_camel_case_types)]
                enum Idents { $( $idents, )* __CountIdentsLast }
                const COUNT: usize = Idents::__CountIdentsLast as usize;
                COUNT
            }
        };
    }

    // Here we go! Let's generate all the C struct, `WasmTypeList`
    // implementations and `HostFunction` implementations.
    impl_host_function!([C] S0,);
    impl_host_function!([transparent] S1, A1);
    impl_host_function!([C] S2, A1, A2);
    impl_host_function!([C] S3, A1, A2, A3);
    impl_host_function!([C] S4, A1, A2, A3, A4);
    impl_host_function!([C] S5, A1, A2, A3, A4, A5);
    impl_host_function!([C] S6, A1, A2, A3, A4, A5, A6);
    impl_host_function!([C] S7, A1, A2, A3, A4, A5, A6, A7);
    impl_host_function!([C] S8, A1, A2, A3, A4, A5, A6, A7, A8);
    impl_host_function!([C] S9, A1, A2, A3, A4, A5, A6, A7, A8, A9);
    impl_host_function!([C] S10, A1, A2, A3, A4, A5, A6, A7, A8, A9, A10);
    impl_host_function!([C] S11, A1, A2, A3, A4, A5, A6, A7, A8, A9, A10, A11);
    impl_host_function!([C] S12, A1, A2, A3, A4, A5, A6, A7, A8, A9, A10, A11, A12);
    impl_host_function!([C] S13, A1, A2, A3, A4, A5, A6, A7, A8, A9, A10, A11, A12, A13);
    impl_host_function!([C] S14, A1, A2, A3, A4, A5, A6, A7, A8, A9, A10, A11, A12, A13, A14);
    impl_host_function!([C] S15, A1, A2, A3, A4, A5, A6, A7, A8, A9, A10, A11, A12, A13, A14, A15);
    impl_host_function!([C] S16, A1, A2, A3, A4, A5, A6, A7, A8, A9, A10, A11, A12, A13, A14, A15, A16);
    impl_host_function!([C] S17, A1, A2, A3, A4, A5, A6, A7, A8, A9, A10, A11, A12, A13, A14, A15, A16, A17);
    impl_host_function!([C] S18, A1, A2, A3, A4, A5, A6, A7, A8, A9, A10, A11, A12, A13, A14, A15, A16, A17, A18);
    impl_host_function!([C] S19, A1, A2, A3, A4, A5, A6, A7, A8, A9, A10, A11, A12, A13, A14, A15, A16, A17, A18, A19);
    impl_host_function!([C] S20, A1, A2, A3, A4, A5, A6, A7, A8, A9, A10, A11, A12, A13, A14, A15, A16, A17, A18, A19, A20);
    impl_host_function!([C] S21, A1, A2, A3, A4, A5, A6, A7, A8, A9, A10, A11, A12, A13, A14, A15, A16, A17, A18, A19, A20, A21);
    impl_host_function!([C] S22, A1, A2, A3, A4, A5, A6, A7, A8, A9, A10, A11, A12, A13, A14, A15, A16, A17, A18, A19, A20, A21, A22);
    impl_host_function!([C] S23, A1, A2, A3, A4, A5, A6, A7, A8, A9, A10, A11, A12, A13, A14, A15, A16, A17, A18, A19, A20, A21, A22, A23);
    impl_host_function!([C] S24, A1, A2, A3, A4, A5, A6, A7, A8, A9, A10, A11, A12, A13, A14, A15, A16, A17, A18, A19, A20, A21, A22, A23, A24);
    impl_host_function!([C] S25, A1, A2, A3, A4, A5, A6, A7, A8, A9, A10, A11, A12, A13, A14, A15, A16, A17, A18, A19, A20, A21, A22, A23, A24, A25);
    impl_host_function!([C] S26, A1, A2, A3, A4, A5, A6, A7, A8, A9, A10, A11, A12, A13, A14, A15, A16, A17, A18, A19, A20, A21, A22, A23, A24, A25, A26);

    // Implement `WasmTypeList` on `Infallible`, which means that
    // `Infallible` can be used as a returned type of a host function
    // to express that it doesn't return, or to express that it cannot
    // fail (with `Result<_, Infallible>`).
    impl WasmTypeList for Infallible {
        type CStruct = Self;
        type Array = [i128; 0];

        fn from_array(_: Self::Array) -> Self {
            unreachable!()
        }

        fn from_slice(_: &[i128]) -> Result<Self, TryFromSliceError> {
            unreachable!()
        }

        fn into_array(self) -> Self::Array {
            []
        }

        fn empty_array() -> Self::Array {
            unreachable!()
        }

        fn from_c_struct(_: Self::CStruct) -> Self {
            unreachable!()
        }

        fn into_c_struct(self) -> Self::CStruct {
            unreachable!()
        }

        fn wasm_types() -> &'static [Type] {
            &[]
        }
    }

    #[cfg(test)]
    mod test_wasm_type_list {
        use super::*;
        use wasmer_types::Type;

        #[test]
        fn test_from_array() {
            assert_eq!(<()>::from_array([]), ());
            assert_eq!(<i32>::from_array([1]), (1i32));
            assert_eq!(<(i32, i64)>::from_array([1, 2]), (1i32, 2i64));
            assert_eq!(
                <(i32, i64, f32, f64)>::from_array([
                    1,
                    2,
                    (3.1f32).to_bits().into(),
                    (4.2f64).to_bits().into()
                ]),
                (1, 2, 3.1f32, 4.2f64)
            );
        }

        #[test]
        fn test_into_array() {
            assert_eq!(().into_array(), []);
            assert_eq!((1).into_array(), [1]);
            assert_eq!((1i32, 2i64).into_array(), [1, 2]);
            assert_eq!(
                (1i32, 2i32, 3.1f32, 4.2f64).into_array(),
                [1, 2, (3.1f32).to_bits().into(), (4.2f64).to_bits().into()]
            );
        }

        #[test]
        fn test_empty_array() {
            assert_eq!(<()>::empty_array().len(), 0);
            assert_eq!(<i32>::empty_array().len(), 1);
            assert_eq!(<(i32, i64)>::empty_array().len(), 2);
        }

        #[test]
        fn test_from_c_struct() {
            assert_eq!(<()>::from_c_struct(S0()), ());
            assert_eq!(<i32>::from_c_struct(S1(1)), (1i32));
            assert_eq!(<(i32, i64)>::from_c_struct(S2(1, 2)), (1i32, 2i64));
            assert_eq!(
                <(i32, i64, f32, f64)>::from_c_struct(S4(1, 2, 3.1, 4.2)),
                (1i32, 2i64, 3.1f32, 4.2f64)
            );
        }

        #[test]
        fn test_wasm_types_for_uni_values() {
            assert_eq!(<i32>::wasm_types(), [Type::I32]);
            assert_eq!(<i64>::wasm_types(), [Type::I64]);
            assert_eq!(<f32>::wasm_types(), [Type::F32]);
            assert_eq!(<f64>::wasm_types(), [Type::F64]);
        }

        #[test]
        fn test_wasm_types_for_multi_values() {
            assert_eq!(<(i32, i32)>::wasm_types(), [Type::I32, Type::I32]);
            assert_eq!(<(i64, i64)>::wasm_types(), [Type::I64, Type::I64]);
            assert_eq!(<(f32, f32)>::wasm_types(), [Type::F32, Type::F32]);
            assert_eq!(<(f64, f64)>::wasm_types(), [Type::F64, Type::F64]);

            assert_eq!(
                <(i32, i64, f32, f64)>::wasm_types(),
                [Type::I32, Type::I64, Type::F32, Type::F64]
            );
        }
    }

    #[allow(non_snake_case)]
    #[cfg(test)]
    mod test_function {
        use super::*;
        use wasmer_types::Type;

        fn func() {}
        fn func__i32() -> i32 {
            0
        }
        fn func_i32(_a: i32) {}
        fn func_i32__i32(a: i32) -> i32 {
            a * 2
        }
        fn func_i32_i32__i32(a: i32, b: i32) -> i32 {
            a + b
        }
        fn func_i32_i32__i32_i32(a: i32, b: i32) -> (i32, i32) {
            (a, b)
        }
        fn func_f32_i32__i32_f32(a: f32, b: i32) -> (i32, f32) {
            (b, a)
        }

        #[test]
        fn test_function_types() {
            assert_eq!(Function::new(func).ty(), FunctionType::new(vec![], vec![]));
            assert_eq!(
                Function::new(func__i32).ty(),
                FunctionType::new(vec![], vec![Type::I32])
            );
            assert_eq!(
                Function::new(func_i32).ty(),
                FunctionType::new(vec![Type::I32], vec![])
            );
            assert_eq!(
                Function::new(func_i32__i32).ty(),
                FunctionType::new(vec![Type::I32], vec![Type::I32])
            );
            assert_eq!(
                Function::new(func_i32_i32__i32).ty(),
                FunctionType::new(vec![Type::I32, Type::I32], vec![Type::I32])
            );
            assert_eq!(
                Function::new(func_i32_i32__i32_i32).ty(),
                FunctionType::new(vec![Type::I32, Type::I32], vec![Type::I32, Type::I32])
            );
            assert_eq!(
                Function::new(func_f32_i32__i32_f32).ty(),
                FunctionType::new(vec![Type::F32, Type::I32], vec![Type::I32, Type::F32])
            );
        }

        #[test]
        fn test_function_pointer() {
            let f = Function::new(func_i32__i32);
            let function = unsafe { std::mem::transmute::<_, fn(usize, i32) -> i32>(f.address) };
            assert_eq!(function(0, 3), 6);
        }
    }
}<|MERGE_RESOLUTION|>--- conflicted
+++ resolved
@@ -16,15 +16,9 @@
 use std::sync::Arc;
 use wasmer_engine::{Export, ExportFunction, ExportFunctionMetadata};
 use wasmer_vm::{
-<<<<<<< HEAD
-    raise_user_trap, resume_panic, wasmer_call_trampoline, VMCallerCheckedAnyfunc,
-    VMDynamicFunctionContext, VMExportFunction, VMFuncRef, VMFunctionBody, VMFunctionEnvironment,
-    VMFunctionKind, VMTrampoline,
-=======
     raise_user_trap, resume_panic, wasmer_call_trampoline, ImportInitializerFuncPtr,
-    VMCallerCheckedAnyfunc, VMDynamicFunctionContext, VMExportFunction, VMFunctionBody,
+    VMCallerCheckedAnyfunc, VMDynamicFunctionContext, VMExportFunction, VMFuncRef, VMFunctionBody,
     VMFunctionEnvironment, VMFunctionKind, VMTrampoline,
->>>>>>> fd3373a9
 };
 
 /// A function defined in the Wasm module
