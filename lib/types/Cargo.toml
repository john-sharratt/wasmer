[package]
name = "wasmer-types"
version = "2.2.1"
description = "Wasmer Common Types"
categories = ["wasm", "no-std", "data-structures"]
keywords = ["wasm", "webassembly", "types"]
authors = ["Wasmer Engineering Team <engineering@wasmer.io>"]
repository = "https://github.com/wasmerio/wasmer"
license = "MIT OR Apache-2.0 WITH LLVM-exception"
readme = "README.md"
edition = "2018"

[dependencies]
serde = { version = "1.0", features = ["derive", "rc"], optional = true, default-features = false }
thiserror = "1.0"
more-asserts = "0.2"
indexmap = { version = "1.6", features = ["serde-1"] }
rkyv = { version = "0.7.20", optional = true }
<<<<<<< HEAD
=======
enum-iterator = "0.7.0"
>>>>>>> 09d5d6da

[features]
default = ["std", "enable-serde", "enable-rkyv"]
std = []
core = []
enable-rkyv = ["rkyv"]
enable-serde = ["serde", "serde/std"]

# experimental / in-development features
experimental-reference-types-extern-ref = []<|MERGE_RESOLUTION|>--- conflicted
+++ resolved
@@ -16,10 +16,7 @@
 more-asserts = "0.2"
 indexmap = { version = "1.6", features = ["serde-1"] }
 rkyv = { version = "0.7.20", optional = true }
-<<<<<<< HEAD
-=======
 enum-iterator = "0.7.0"
->>>>>>> 09d5d6da
 
 [features]
 default = ["std", "enable-serde", "enable-rkyv"]
