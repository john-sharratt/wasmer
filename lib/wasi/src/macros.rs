//! Macros to simplify some common WASI-specific tasks.

/// Like the `try!` macro or `?` syntax: returns the value if the computation
/// succeeded or returns the error value.
macro_rules! wasi_try {
    ($expr:expr) => {{
        let res: Result<_, crate::syscalls::types::__wasi_errno_t> = $expr;
        match res {
            Ok(val) => {
                tracing::trace!("wasi::wasi_try::val: {:?}", val);
                val
            }
            Err(err) => {
                tracing::trace!("wasi::wasi_try::err: {:?}", err);
                return err;
            }
        }
    }};
}

<<<<<<< HEAD
/// Like the `try!` macro or `?` syntax: returns the value if the computation
/// succeeded or returns the error value. Results are wrapped in an Ok
macro_rules! wasi_try_ok {
    ($expr:expr) => {{
        let res: Result<_, crate::syscalls::types::__wasi_errno_t> = $expr;
        match res {
            Ok(val) => {
                tracing::trace!("wasi::wasi_try::val: {:?}", val);
                val
            }
            Err(err) => {
                tracing::trace!("wasi::wasi_try::err: {:?}", err);
                return Ok(err);
            }
        }
    }};

    ($expr:expr, $thread:expr) => {{
        let res: Result<_, crate::syscalls::types::__wasi_errno_t> = $expr;
        match res {
            Ok(val) => {
                tracing::trace!("wasi::wasi_try::val: {:?}", val);
                val
            }
            Err(err) => {
                tracing::trace!("wasi::wasi_try::err: {:?}", err);
                if err == __WASI_EINTR {
                    $thread.yield_callback()?;
                }
                return Ok(err);
            }
        }
    }};
}

/// Reads a string from Wasm memory and returns the invalid argument error
/// code if it fails.
///
/// # Safety
/// See the safety docs for [`wasmer::WasmPtr::get_utf8_str`]: the returned value
/// points into Wasm memory and care must be taken that it does not get
/// corrupted.
=======
/// Like `wasi_try` but converts a `MemoryAccessError` to a __wasi_errno_t`.
macro_rules! wasi_try_mem {
    ($expr:expr) => {{
        wasi_try!($expr.map_err($crate::mem_error_to_wasi))
    }};
}

/// Reads a string from Wasm memory.
>>>>>>> 5d86c185
macro_rules! get_input_str {
    ($memory:expr, $data:expr, $len:expr) => {{
        wasi_try_mem!($data.read_utf8_string($memory, $len))
    }};
}<|MERGE_RESOLUTION|>--- conflicted
+++ resolved
@@ -18,7 +18,6 @@
     }};
 }
 
-<<<<<<< HEAD
 /// Like the `try!` macro or `?` syntax: returns the value if the computation
 /// succeeded or returns the error value. Results are wrapped in an Ok
 macro_rules! wasi_try_ok {
@@ -26,11 +25,11 @@
         let res: Result<_, crate::syscalls::types::__wasi_errno_t> = $expr;
         match res {
             Ok(val) => {
-                tracing::trace!("wasi::wasi_try::val: {:?}", val);
+                tracing::trace!("wasi::wasi_try_ok::val: {:?}", val);
                 val
             }
             Err(err) => {
-                tracing::trace!("wasi::wasi_try::err: {:?}", err);
+                tracing::trace!("wasi::wasi_try_ok::err: {:?}", err);
                 return Ok(err);
             }
         }
@@ -40,28 +39,20 @@
         let res: Result<_, crate::syscalls::types::__wasi_errno_t> = $expr;
         match res {
             Ok(val) => {
-                tracing::trace!("wasi::wasi_try::val: {:?}", val);
+                tracing::trace!("wasi::wasi_try_ok::val: {:?}", val);
                 val
             }
             Err(err) => {
-                tracing::trace!("wasi::wasi_try::err: {:?}", err);
                 if err == __WASI_EINTR {
                     $thread.yield_callback()?;
                 }
+                tracing::trace!("wasi::wasi_try_ok::err: {:?}", err);
                 return Ok(err);
             }
         }
     }};
 }
 
-/// Reads a string from Wasm memory and returns the invalid argument error
-/// code if it fails.
-///
-/// # Safety
-/// See the safety docs for [`wasmer::WasmPtr::get_utf8_str`]: the returned value
-/// points into Wasm memory and care must be taken that it does not get
-/// corrupted.
-=======
 /// Like `wasi_try` but converts a `MemoryAccessError` to a __wasi_errno_t`.
 macro_rules! wasi_try_mem {
     ($expr:expr) => {{
@@ -69,8 +60,18 @@
     }};
 }
 
+/// Like `wasi_try` but converts a `MemoryAccessError` to a __wasi_errno_t`.
+macro_rules! wasi_try_mem_ok {
+    ($expr:expr) => {{
+        wasi_try_ok!($expr.map_err($crate::mem_error_to_wasi))
+    }};
+
+    ($expr:expr, $thread:expr) => {{
+        wasi_try_ok!($expr.map_err($crate::mem_error_to_wasi), $thread)
+    }};
+}
+
 /// Reads a string from Wasm memory.
->>>>>>> 5d86c185
 macro_rules! get_input_str {
     ($memory:expr, $data:expr, $len:expr) => {{
         wasi_try_mem!($data.read_utf8_string($memory, $len))
