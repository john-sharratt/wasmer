--- conflicted
+++ resolved
@@ -198,11 +198,7 @@
         let mut resolver = Imports::new();
         for version in wasi_versions.iter() {
             let new_import_object =
-<<<<<<< HEAD
                 generate_import_object_from_thread(module.store(), self.clone(), *version);
-=======
-                generate_import_object_from_env(module.store(), self.clone(), *version);
->>>>>>> 09d5d6da
             for ((n, m), e) in new_import_object.into_iter() {
                 resolver.define(&n, &m, e);
             }
@@ -292,7 +288,6 @@
 }
 
 /// Combines a state generating function with the import list for legacy WASI
-<<<<<<< HEAD
 fn generate_import_object_snapshot0(store: &Store, thread: WasiThread) -> Imports {
     imports! {
         "wasi_unstable" => {
@@ -340,63 +335,12 @@
             "sched_yield" => Function::new_native_with_env(store, thread.clone(), sched_yield),
             "sock_recv" => Function::new_native_with_env(store, thread.clone(), sock_recv),
             "sock_send" => Function::new_native_with_env(store, thread.clone(), sock_send),
-            "sock_shutdown" => Function::new_native_with_env(store, thread.clone(), sock_shutdown),
-=======
-fn generate_import_object_snapshot0(store: &Store, env: WasiEnv) -> Imports {
-    imports! {
-        "wasi_unstable" => {
-            "args_get" => Function::new_native_with_env(store, env.clone(), args_get),
-            "args_sizes_get" => Function::new_native_with_env(store, env.clone(), args_sizes_get),
-            "clock_res_get" => Function::new_native_with_env(store, env.clone(), clock_res_get),
-            "clock_time_get" => Function::new_native_with_env(store, env.clone(), clock_time_get),
-            "environ_get" => Function::new_native_with_env(store, env.clone(), environ_get),
-            "environ_sizes_get" => Function::new_native_with_env(store, env.clone(), environ_sizes_get),
-            "fd_advise" => Function::new_native_with_env(store, env.clone(), fd_advise),
-            "fd_allocate" => Function::new_native_with_env(store, env.clone(), fd_allocate),
-            "fd_close" => Function::new_native_with_env(store, env.clone(), fd_close),
-            "fd_datasync" => Function::new_native_with_env(store, env.clone(), fd_datasync),
-            "fd_fdstat_get" => Function::new_native_with_env(store, env.clone(), fd_fdstat_get),
-            "fd_fdstat_set_flags" => Function::new_native_with_env(store, env.clone(), fd_fdstat_set_flags),
-            "fd_fdstat_set_rights" => Function::new_native_with_env(store, env.clone(), fd_fdstat_set_rights),
-            "fd_filestat_get" => Function::new_native_with_env(store, env.clone(), legacy::snapshot0::fd_filestat_get),
-            "fd_filestat_set_size" => Function::new_native_with_env(store, env.clone(), fd_filestat_set_size),
-            "fd_filestat_set_times" => Function::new_native_with_env(store, env.clone(), fd_filestat_set_times),
-            "fd_pread" => Function::new_native_with_env(store, env.clone(), fd_pread),
-            "fd_prestat_get" => Function::new_native_with_env(store, env.clone(), fd_prestat_get),
-            "fd_prestat_dir_name" => Function::new_native_with_env(store, env.clone(), fd_prestat_dir_name),
-            "fd_pwrite" => Function::new_native_with_env(store, env.clone(), fd_pwrite),
-            "fd_read" => Function::new_native_with_env(store, env.clone(), fd_read),
-            "fd_readdir" => Function::new_native_with_env(store, env.clone(), fd_readdir),
-            "fd_renumber" => Function::new_native_with_env(store, env.clone(), fd_renumber),
-            "fd_seek" => Function::new_native_with_env(store, env.clone(), legacy::snapshot0::fd_seek),
-            "fd_sync" => Function::new_native_with_env(store, env.clone(), fd_sync),
-            "fd_tell" => Function::new_native_with_env(store, env.clone(), fd_tell),
-            "fd_write" => Function::new_native_with_env(store, env.clone(), fd_write),
-            "path_create_directory" => Function::new_native_with_env(store, env.clone(), path_create_directory),
-            "path_filestat_get" => Function::new_native_with_env(store, env.clone(), legacy::snapshot0::path_filestat_get),
-            "path_filestat_set_times" => Function::new_native_with_env(store, env.clone(), path_filestat_set_times),
-            "path_link" => Function::new_native_with_env(store, env.clone(), path_link),
-            "path_open" => Function::new_native_with_env(store, env.clone(), path_open),
-            "path_readlink" => Function::new_native_with_env(store, env.clone(), path_readlink),
-            "path_remove_directory" => Function::new_native_with_env(store, env.clone(), path_remove_directory),
-            "path_rename" => Function::new_native_with_env(store, env.clone(), path_rename),
-            "path_symlink" => Function::new_native_with_env(store, env.clone(), path_symlink),
-            "path_unlink_file" => Function::new_native_with_env(store, env.clone(), path_unlink_file),
-            "poll_oneoff" => Function::new_native_with_env(store, env.clone(), legacy::snapshot0::poll_oneoff),
-            "proc_exit" => Function::new_native_with_env(store, env.clone(), proc_exit),
-            "proc_raise" => Function::new_native_with_env(store, env.clone(), proc_raise),
-            "random_get" => Function::new_native_with_env(store, env.clone(), random_get),
-            "sched_yield" => Function::new_native_with_env(store, env.clone(), sched_yield),
-            "sock_recv" => Function::new_native_with_env(store, env.clone(), sock_recv),
-            "sock_send" => Function::new_native_with_env(store, env.clone(), sock_send),
-            "sock_shutdown" => Function::new_native_with_env(store, env, sock_shutdown),
->>>>>>> 09d5d6da
+            "sock_shutdown" => Function::new_native_with_env(store, thread, sock_shutdown),
         },
     }
 }
 
 /// Combines a state generating function with the import list for snapshot 1
-<<<<<<< HEAD
 fn generate_import_object_snapshot1(store: &Store, thread: WasiThread) -> Imports {
     imports! {
         "wasi_snapshot_preview1" => {
@@ -444,57 +388,7 @@
             "sched_yield" => Function::new_native_with_env(store, thread.clone(), sched_yield),
             "sock_recv" => Function::new_native_with_env(store, thread.clone(), sock_recv),
             "sock_send" => Function::new_native_with_env(store, thread.clone(), sock_send),
-            "sock_shutdown" => Function::new_native_with_env(store, thread.clone(), sock_shutdown),
-=======
-fn generate_import_object_snapshot1(store: &Store, env: WasiEnv) -> Imports {
-    imports! {
-        "wasi_snapshot_preview1" => {
-            "args_get" => Function::new_native_with_env(store, env.clone(), args_get),
-            "args_sizes_get" => Function::new_native_with_env(store, env.clone(), args_sizes_get),
-            "clock_res_get" => Function::new_native_with_env(store, env.clone(), clock_res_get),
-            "clock_time_get" => Function::new_native_with_env(store, env.clone(), clock_time_get),
-            "environ_get" => Function::new_native_with_env(store, env.clone(), environ_get),
-            "environ_sizes_get" => Function::new_native_with_env(store, env.clone(), environ_sizes_get),
-            "fd_advise" => Function::new_native_with_env(store, env.clone(), fd_advise),
-            "fd_allocate" => Function::new_native_with_env(store, env.clone(), fd_allocate),
-            "fd_close" => Function::new_native_with_env(store, env.clone(), fd_close),
-            "fd_datasync" => Function::new_native_with_env(store, env.clone(), fd_datasync),
-            "fd_fdstat_get" => Function::new_native_with_env(store, env.clone(), fd_fdstat_get),
-            "fd_fdstat_set_flags" => Function::new_native_with_env(store, env.clone(), fd_fdstat_set_flags),
-            "fd_fdstat_set_rights" => Function::new_native_with_env(store, env.clone(), fd_fdstat_set_rights),
-            "fd_filestat_get" => Function::new_native_with_env(store, env.clone(), fd_filestat_get),
-            "fd_filestat_set_size" => Function::new_native_with_env(store, env.clone(), fd_filestat_set_size),
-            "fd_filestat_set_times" => Function::new_native_with_env(store, env.clone(), fd_filestat_set_times),
-            "fd_pread" => Function::new_native_with_env(store, env.clone(), fd_pread),
-            "fd_prestat_get" => Function::new_native_with_env(store, env.clone(), fd_prestat_get),
-            "fd_prestat_dir_name" => Function::new_native_with_env(store, env.clone(), fd_prestat_dir_name),
-            "fd_pwrite" => Function::new_native_with_env(store, env.clone(), fd_pwrite),
-            "fd_read" => Function::new_native_with_env(store, env.clone(), fd_read),
-            "fd_readdir" => Function::new_native_with_env(store, env.clone(), fd_readdir),
-            "fd_renumber" => Function::new_native_with_env(store, env.clone(), fd_renumber),
-            "fd_seek" => Function::new_native_with_env(store, env.clone(), fd_seek),
-            "fd_sync" => Function::new_native_with_env(store, env.clone(), fd_sync),
-            "fd_tell" => Function::new_native_with_env(store, env.clone(), fd_tell),
-            "fd_write" => Function::new_native_with_env(store, env.clone(), fd_write),
-            "path_create_directory" => Function::new_native_with_env(store, env.clone(), path_create_directory),
-            "path_filestat_get" => Function::new_native_with_env(store, env.clone(), path_filestat_get),
-            "path_filestat_set_times" => Function::new_native_with_env(store, env.clone(), path_filestat_set_times),
-            "path_link" => Function::new_native_with_env(store, env.clone(), path_link),
-            "path_open" => Function::new_native_with_env(store, env.clone(), path_open),
-            "path_readlink" => Function::new_native_with_env(store, env.clone(), path_readlink),
-            "path_remove_directory" => Function::new_native_with_env(store, env.clone(), path_remove_directory),
-            "path_rename" => Function::new_native_with_env(store, env.clone(), path_rename),
-            "path_symlink" => Function::new_native_with_env(store, env.clone(), path_symlink),
-            "path_unlink_file" => Function::new_native_with_env(store, env.clone(), path_unlink_file),
-            "poll_oneoff" => Function::new_native_with_env(store, env.clone(), poll_oneoff),
-            "proc_exit" => Function::new_native_with_env(store, env.clone(), proc_exit),
-            "proc_raise" => Function::new_native_with_env(store, env.clone(), proc_raise),
-            "random_get" => Function::new_native_with_env(store, env.clone(), random_get),
-            "sched_yield" => Function::new_native_with_env(store, env.clone(), sched_yield),
-            "sock_recv" => Function::new_native_with_env(store, env.clone(), sock_recv),
-            "sock_send" => Function::new_native_with_env(store, env.clone(), sock_send),
-            "sock_shutdown" => Function::new_native_with_env(store, env, sock_shutdown),
->>>>>>> 09d5d6da
+            "sock_shutdown" => Function::new_native_with_env(store, thread, sock_shutdown),
         }
     }
 }
