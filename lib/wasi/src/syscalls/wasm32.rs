use crate::syscalls::types::*;
use chrono::prelude::*;
use std::mem;
use wasmer::WasmRef;

pub fn platform_clock_res_get(
    clock_id: __wasi_clockid_t,
    resolution: WasmRef<__wasi_timestamp_t>,
) -> __wasi_errno_t {
    let t_out = 1 * 1_000_000_000;
    wasi_try_mem!(resolution.write(t_out as __wasi_timestamp_t));

    // TODO: map output of clock_getres to __wasi_errno_t
    __WASI_ESUCCESS
}

pub fn platform_clock_time_get(
    clock_id: __wasi_clockid_t,
    precision: __wasi_timestamp_t,
<<<<<<< HEAD
) -> Result<i64, __wasi_errno_t> {
    let new_time: DateTime<Local> = Local::now();
    Ok(new_time.timestamp_nanos() as i64)
=======
    time: WasmRef<__wasi_timestamp_t>,
) -> __wasi_errno_t {
    let new_time: DateTime<Local> = Local::now();
    wasi_try_mem!(time.write(new_time.timestamp_nanos() as __wasi_timestamp_t));

    __WASI_ESUCCESS
>>>>>>> 5d86c185
}<|MERGE_RESOLUTION|>--- conflicted
+++ resolved
@@ -17,16 +17,7 @@
 pub fn platform_clock_time_get(
     clock_id: __wasi_clockid_t,
     precision: __wasi_timestamp_t,
-<<<<<<< HEAD
 ) -> Result<i64, __wasi_errno_t> {
     let new_time: DateTime<Local> = Local::now();
     Ok(new_time.timestamp_nanos() as i64)
-=======
-    time: WasmRef<__wasi_timestamp_t>,
-) -> __wasi_errno_t {
-    let new_time: DateTime<Local> = Local::now();
-    wasi_try_mem!(time.write(new_time.timestamp_nanos() as __wasi_timestamp_t));
-
-    __WASI_ESUCCESS
->>>>>>> 5d86c185
 }