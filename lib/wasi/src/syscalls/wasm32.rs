--- conflicted
+++ resolved
@@ -19,13 +19,8 @@
     precision: __wasi_timestamp_t,
     time: WasmRef<__wasi_timestamp_t>,
 ) -> __wasi_errno_t {
-<<<<<<< HEAD
     let new_time: DateTime<Local> = Local::now();
-    time.set(new_time.timestamp_nanos() as __wasi_timestamp_t);
-=======
-    let t_out = 1 * 1_000_000_000;
-    wasi_try_mem!(time.write(t_out as __wasi_timestamp_t));
->>>>>>> d704d847
+    wasi_try_mem!(time.write(new_time.timestamp_nanos() as __wasi_timestamp_t));
 
     __WASI_ESUCCESS
 }