--- conflicted
+++ resolved
@@ -4,12 +4,7 @@
 
 pub fn platform_clock_res_get(
     clock_id: __wasi_clockid_t,
-    resolution: WasmRef<__wasi_timestamp_t>,
-<<<<<<< HEAD
 ) -> Result<i64, __wasi_errno_t> {
-=======
-) -> __wasi_errno_t {
->>>>>>> 2ecbe2fa
     let resolution_val = match clock_id {
         // resolution of monotonic clock at 10ms, from:
         // https://docs.microsoft.com/en-us/windows/desktop/api/sysinfoapi/nf-sysinfoapi-gettickcount64
@@ -24,23 +19,13 @@
         }
         _ => return Err(__WASI_EINVAL),
     };
-<<<<<<< HEAD
     Ok(resolution_val)
-=======
-    wasi_try_mem!(resolution.write(resolution_val));
-    __WASI_ESUCCESS
->>>>>>> 2ecbe2fa
 }
 
 pub fn platform_clock_time_get(
     clock_id: __wasi_clockid_t,
     precision: __wasi_timestamp_t,
-<<<<<<< HEAD
 ) -> Result<i64, __wasi_errno_t> {
-=======
-    time: WasmRef<__wasi_timestamp_t>,
-) -> __wasi_errno_t {
->>>>>>> 2ecbe2fa
     let nanos = match clock_id {
         __WASI_CLOCK_MONOTONIC => {
             let tick_ms = unsafe { winapi::um::sysinfoapi::GetTickCount64() };
@@ -63,10 +48,5 @@
         }
         _ => return Err(__WASI_EINVAL),
     };
-<<<<<<< HEAD
     Ok(nanos as i64)
-=======
-    wasi_try_mem!(time.write(nanos));
-    __WASI_ESUCCESS
->>>>>>> 2ecbe2fa
 }