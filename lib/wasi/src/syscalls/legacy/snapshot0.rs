--- conflicted
+++ resolved
@@ -1,13 +1,7 @@
 use crate::syscalls;
 use crate::syscalls::types::{self, snapshot0};
-<<<<<<< HEAD
-use crate::WasiEnv;
-use crate::WasiError;
-use crate::WasiThread;
-=======
-use crate::{mem_error_to_wasi, WasiEnv, WasiThread};
+use crate::{mem_error_to_wasi, WasiEnv, WasiError, WasiThread};
 use wasmer::WasmPtr;
->>>>>>> 5d86c185
 
 /// Wrapper around `syscalls::fd_filestat_get` with extra logic to handle the size
 /// difference of `wasi_filestat_t`
@@ -132,28 +126,17 @@
 
     // we start by adjusting `in_` into a format that the new code can understand
     let memory = thread.memory();
-<<<<<<< HEAD
-    let mut in_origs: Vec<snapshot0::__wasi_subscription_t> = vec![];
-    for in_sub in wasi_try_ok!(in_.deref(memory, 0, nsubscriptions)) {
-        in_origs.push(in_sub.get());
-    }
-=======
-    let in_origs = wasi_try_mem!(in_.slice(memory, nsubscriptions));
-    let in_origs = wasi_try_mem!(in_origs.read_to_vec());
->>>>>>> 5d86c185
+    let in_origs = wasi_try_mem_ok!(in_.slice(memory, nsubscriptions));
+    let in_origs = wasi_try_mem_ok!(in_origs.read_to_vec());
 
     // get a pointer to the smaller new type
     let in_new_type_ptr: WasmPtr<types::__wasi_subscription_t> = in_.cast();
 
-<<<<<<< HEAD
-    for (in_sub_new, orig) in wasi_try_ok!(in_new_type_ptr.deref(memory, 0, nsubscriptions))
-=======
-    for (in_sub_new, orig) in wasi_try_mem!(in_new_type_ptr.slice(memory, nsubscriptions))
->>>>>>> 5d86c185
+    for (in_sub_new, orig) in wasi_try_mem_ok!(in_new_type_ptr.slice(memory, nsubscriptions))
         .iter()
         .zip(in_origs.iter())
     {
-        wasi_try_mem!(in_sub_new.write(types::__wasi_subscription_t {
+        wasi_try_mem_ok!(in_sub_new.write(types::__wasi_subscription_t {
             userdata: orig.userdata,
             type_: orig.type_,
             u: if orig.type_ == types::__WASI_EVENTTYPE_CLOCK {
@@ -179,15 +162,11 @@
     // replace the old values of in, in case the calling code reuses the memory
     let memory = thread.memory();
 
-<<<<<<< HEAD
-    for (in_sub, orig) in wasi_try_ok!(in_.deref(memory, 0, nsubscriptions))
-=======
-    for (in_sub, orig) in wasi_try_mem!(in_.slice(memory, nsubscriptions))
->>>>>>> 5d86c185
+    for (in_sub, orig) in wasi_try_mem_ok!(in_.slice(memory, nsubscriptions))
         .iter()
         .zip(in_origs.into_iter())
     {
-        wasi_try_mem!(in_sub.write(orig));
+        wasi_try_mem_ok!(in_sub.write(orig));
     }
 
     result
