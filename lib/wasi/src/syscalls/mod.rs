#![allow(unused, clippy::too_many_arguments, clippy::cognitive_complexity)]

pub mod types {
    pub use wasmer_wasi_types::*;
}

#[cfg(any(
    target_os = "freebsd",
    target_os = "linux",
    target_os = "android",
    target_vendor = "apple"
))]
pub mod unix;
#[cfg(any(target_arch = "wasm32"))]
pub mod wasm32;
#[cfg(any(target_os = "windows"))]
pub mod windows;

pub mod legacy;

use self::types::*;
use crate::utils::map_io_err;
use crate::{
    mem_error_to_wasi,
    state::{
        self, fs_error_into_wasi_err, iterate_poll_events, poll,
        virtual_file_type_to_wasi_file_type, Fd, Inode, InodeVal, Kind, PollEvent,
        PollEventBuilder, WasiState, MAX_SYMLINKS,
    },
    WasiEnv, WasiError, WasiThread,
};
use std::borrow::Borrow;
use std::convert::{Infallible, TryInto};
use std::io::{self, Read, Seek, Write};
use std::sync::atomic::Ordering;
use tracing::{debug, trace};
use wasmer::{Memory, RuntimeError, Value, WasmPtr, WasmSlice};
use wasmer_vfs::{FsError, VirtualFile};

#[cfg(any(
    target_os = "freebsd",
    target_os = "linux",
    target_os = "android",
    target_vendor = "apple"
))]
pub use unix::*;

#[cfg(any(target_os = "windows"))]
pub use windows::*;

#[cfg(any(target_arch = "wasm32"))]
pub use wasm32::*;

fn write_bytes_inner<T: Write>(
    mut write_loc: T,
    memory: &Memory,
    iovs_arr_cell: WasmSlice<__wasi_ciovec_t>,
) -> Result<u32, __wasi_errno_t> {
    let mut bytes_written = 0;
<<<<<<< HEAD

    // We allocate the raw_bytes first once instead of
    // N times in the loop.
    let mut raw_bytes: Vec<u8> = vec![0; 4096];

    for iov in iovs_arr_cell {
        let iov_inner = iov.get();
        raw_bytes.clear();
        raw_bytes.resize(iov_inner.buf_len as usize, 0);
        unsafe {
            let src = &memory
                .uint8view()
                .subarray(
                    iov_inner.buf as u32,
                    iov_inner.buf as u32 + iov_inner.buf_len as u32,
                )
                .copy_to(&mut raw_bytes);
        }

        write_loc.write_all(&raw_bytes).map_err(|e| map_io_err(e))?;
=======
    for iov in iovs_arr_cell.iter() {
        let iov_inner = iov.read().map_err(mem_error_to_wasi)?;
        let bytes = WasmPtr::<u8>::new(iov_inner.buf)
            .slice(memory, iov_inner.buf_len)
            .map_err(mem_error_to_wasi)?;
        let bytes = bytes.read_to_vec().map_err(mem_error_to_wasi)?;
        write_loc.write_all(&bytes).map_err(|_| __WASI_EIO)?;
>>>>>>> d704d847

        bytes_written += iov_inner.buf_len;
    }
    Ok(bytes_written)
}

fn write_bytes<T: Write>(
    mut write_loc: T,
    memory: &Memory,
    iovs_arr: WasmSlice<__wasi_ciovec_t>,
) -> Result<u32, __wasi_errno_t> {
    let result = write_bytes_inner(&mut write_loc, memory, iovs_arr);
    write_loc.flush();
    result
}

fn read_bytes<T: Read>(
    mut reader: T,
    memory: &Memory,
    iovs_arr: WasmSlice<__wasi_iovec_t>,
) -> Result<u32, __wasi_errno_t> {
    let mut bytes_read = 0;

    // We allocate the raw_bytes first once instead of
    // N times in the loop.
    let mut raw_bytes: Vec<u8> = vec![0; 1024];

    for iov in iovs_arr.iter() {
        let iov_inner = iov.read().map_err(mem_error_to_wasi)?;
        raw_bytes.clear();
        raw_bytes.resize(iov_inner.buf_len as usize, 0);
<<<<<<< HEAD
        bytes_read += reader.read(&mut raw_bytes).map_err(|e| map_io_err(e))? as u32;
        unsafe {
            memory
                .uint8view()
                .subarray(
                    iov_inner.buf as u32,
                    iov_inner.buf as u32 + iov_inner.buf_len as u32,
                )
                .copy_from(&raw_bytes);
        }
=======
        bytes_read += reader.read(&mut raw_bytes).map_err(|_| __WASI_EIO)? as u32;

        let buf = WasmPtr::<u8>::new(iov_inner.buf)
            .slice(memory, iov_inner.buf_len)
            .map_err(mem_error_to_wasi)?;
        buf.write_slice(&raw_bytes).map_err(mem_error_to_wasi)?;
>>>>>>> d704d847
    }
    Ok(bytes_read)
}

/// checks that `rights_check_set` is a subset of `rights_set`
fn has_rights(rights_set: __wasi_rights_t, rights_check_set: __wasi_rights_t) -> bool {
    rights_set | rights_check_set == rights_set
}

#[must_use]
fn write_buffer_array(
    memory: &Memory,
    from: &[Vec<u8>],
    ptr_buffer: WasmPtr<WasmPtr<u8>>,
    buffer: WasmPtr<u8>,
) -> __wasi_errno_t {
    let ptrs = wasi_try_mem!(ptr_buffer.slice(memory, from.len() as u32));

    let mut current_buffer_offset = 0;
    for ((i, sub_buffer), ptr) in from.iter().enumerate().zip(ptrs.iter()) {
        debug!("ptr: {:?}, subbuffer: {:?}", ptr, sub_buffer);
        let new_ptr = WasmPtr::new(buffer.offset() + current_buffer_offset);
        wasi_try_mem!(ptr.write(new_ptr));

        let data = wasi_try_mem!(new_ptr.slice(memory, sub_buffer.len() as u32));
        wasi_try_mem!(data.write_slice(sub_buffer));
        wasi_try_mem!(wasi_try_mem!(new_ptr.add(sub_buffer.len() as u32)).write(memory, 0));

        current_buffer_offset += sub_buffer.len() as u32 + 1;
    }

    __WASI_ESUCCESS
}

fn get_current_time_in_nanos() -> Result<__wasi_timestamp_t, __wasi_errno_t> {
    let now = std::time::SystemTime::now();
    let duration = now
        .duration_since(std::time::SystemTime::UNIX_EPOCH)
        .map_err(|_| __WASI_EIO)?;
    Ok(duration.as_nanos() as __wasi_timestamp_t)
}

/// ### `args_get()`
/// Read command-line argument data.
/// The sizes of the buffers should match that returned by [`args_sizes_get()`](#args_sizes_get).
/// Inputs:
/// - `char **argv`
///     A pointer to a buffer to write the argument pointers.
/// - `char *argv_buf`
///     A pointer to a buffer to write the argument string data.
///
pub fn args_get(
<<<<<<< HEAD
    thread: &WasiThread,
    argv: WasmPtr<WasmPtr<u8, Array>, Array>,
    argv_buf: WasmPtr<u8, Array>,
=======
    env: &WasiEnv,
    argv: WasmPtr<WasmPtr<u8>>,
    argv_buf: WasmPtr<u8>,
>>>>>>> d704d847
) -> __wasi_errno_t {
    debug!("wasi::args_get");
    let (memory, mut state) = thread.get_memory_and_wasi_state(0);

    let result = write_buffer_array(memory, &*state.args, argv, argv_buf);

    debug!(
        "=> args:\n{}",
        state
            .args
            .iter()
            .enumerate()
            .map(|(i, v)| format!(
                "{:>20}: {}",
                i,
                ::std::str::from_utf8(v).unwrap().to_string()
            ))
            .collect::<Vec<String>>()
            .join("\n")
    );

    result
}

/// ### `args_sizes_get()`
/// Return command-line argument data sizes.
/// Outputs:
/// - `size_t *argc`
///     The number of arguments.
/// - `size_t *argv_buf_size`
///     The size of the argument string data.
pub fn args_sizes_get(
    thread: &WasiThread,
    argc: WasmPtr<u32>,
    argv_buf_size: WasmPtr<u32>,
) -> __wasi_errno_t {
    debug!("wasi::args_sizes_get");
    let (memory, mut state) = thread.get_memory_and_wasi_state(0);

    let argc = argc.deref(memory);
    let argv_buf_size = argv_buf_size.deref(memory);

    let argc_val = state.args.len() as u32;
    let argv_buf_size_val = state.args.iter().map(|v| v.len() as u32 + 1).sum();
    wasi_try_mem!(argc.write(argc_val));
    wasi_try_mem!(argv_buf_size.write(argv_buf_size_val));

    debug!("=> argc={}, argv_buf_size={}", argc_val, argv_buf_size_val);

    __WASI_ESUCCESS
}

/// ### `clock_res_get()`
/// Get the resolution of the specified clock
/// Input:
/// - `__wasi_clockid_t clock_id`
///     The ID of the clock to get the resolution of
/// Output:
/// - `__wasi_timestamp_t *resolution`
///     The resolution of the clock in nanoseconds
pub fn clock_res_get(
    thread: &WasiThread,
    clock_id: __wasi_clockid_t,
    resolution: WasmPtr<__wasi_timestamp_t>,
) -> __wasi_errno_t {
    trace!("wasi::clock_res_get");
    let memory = thread.memory();

    let out_addr = resolution.deref(memory);
    platform_clock_res_get(clock_id, out_addr)
}

/// ### `clock_time_get()`
/// Get the time of the specified clock
/// Inputs:
/// - `__wasi_clockid_t clock_id`
///     The ID of the clock to query
/// - `__wasi_timestamp_t precision`
///     The maximum amount of error the reading may have
/// Output:
/// - `__wasi_timestamp_t *time`
///     The value of the clock in nanoseconds
pub fn clock_time_get(
    thread: &WasiThread,
    clock_id: __wasi_clockid_t,
    precision: __wasi_timestamp_t,
    time: WasmPtr<__wasi_timestamp_t>,
) -> __wasi_errno_t {
    trace!(
        "wasi::clock_time_get clock_id: {}, precision: {}",
        clock_id,
        precision
    );
    let memory = thread.memory();

    let out_addr = time.deref(memory);
    let result = platform_clock_time_get(clock_id, precision, out_addr);
    trace!(
        "time: {} => {}",
        wasi_try_mem!(time.deref(memory).read()),
        result
    );
    result
}

/// ### `environ_get()`
/// Read environment variable data.
/// The sizes of the buffers should match that returned by [`environ_sizes_get()`](#environ_sizes_get).
/// Inputs:
/// - `char **environ`
///     A pointer to a buffer to write the environment variable pointers.
/// - `char *environ_buf`
///     A pointer to a buffer to write the environment variable string data.
pub fn environ_get(
<<<<<<< HEAD
    thread: &WasiThread,
    environ: WasmPtr<WasmPtr<u8, Array>, Array>,
    environ_buf: WasmPtr<u8, Array>,
=======
    env: &WasiEnv,
    environ: WasmPtr<WasmPtr<u8>>,
    environ_buf: WasmPtr<u8>,
>>>>>>> d704d847
) -> __wasi_errno_t {
    debug!(
        "wasi::environ_get. Environ: {:?}, environ_buf: {:?}",
        environ, environ_buf
    );
    let (memory, mut state) = thread.get_memory_and_wasi_state(0);
    debug!(" -> State envs: {:?}", state.envs);

    write_buffer_array(memory, &*state.envs, environ, environ_buf)
}

/// ### `environ_sizes_get()`
/// Return command-line argument data sizes.
/// Outputs:
/// - `size_t *environ_count`
///     The number of environment variables.
/// - `size_t *environ_buf_size`
///     The size of the environment variable string data.
pub fn environ_sizes_get(
    thread: &WasiThread,
    environ_count: WasmPtr<u32>,
    environ_buf_size: WasmPtr<u32>,
) -> __wasi_errno_t {
    debug!("wasi::environ_sizes_get");
    let (memory, mut state) = thread.get_memory_and_wasi_state(0);

    let environ_count = environ_count.deref(memory);
    let environ_buf_size = environ_buf_size.deref(memory);

    let env_var_count = state.envs.len() as u32;
    let env_buf_size = state.envs.iter().map(|v| v.len() as u32 + 1).sum();
    wasi_try_mem!(environ_count.write(env_var_count));
    wasi_try_mem!(environ_buf_size.write(env_buf_size));

    debug!(
        "env_var_count: {}, env_buf_size: {}",
        env_var_count, env_buf_size
    );

    __WASI_ESUCCESS
}

/// ### `fd_advise()`
/// Advise the system about how a file will be used
/// Inputs:
/// - `__wasi_fd_t fd`
///     The file descriptor the advice applies to
/// - `__wasi_filesize_t offset`
///     The offset from which the advice applies
/// - `__wasi_filesize_t len`
///     The length from the offset to which the advice applies
/// - `__wasi_advice_t advice`
///     The advice to give
pub fn fd_advise(
    thread: &WasiThread,
    fd: __wasi_fd_t,
    offset: __wasi_filesize_t,
    len: __wasi_filesize_t,
    advice: __wasi_advice_t,
) -> __wasi_errno_t {
    debug!("wasi::fd_advise: fd={}", fd);

    // this is used for our own benefit, so just returning success is a valid
    // implementation for now
    __WASI_ESUCCESS
}

/// ### `fd_allocate`
/// Allocate extra space for a file descriptor
/// Inputs:
/// - `__wasi_fd_t fd`
///     The file descriptor to allocate for
/// - `__wasi_filesize_t offset`
///     The offset from the start marking the beginning of the allocation
/// - `__wasi_filesize_t len`
///     The length from the offset marking the end of the allocation
pub fn fd_allocate(
    thread: &WasiThread,
    fd: __wasi_fd_t,
    offset: __wasi_filesize_t,
    len: __wasi_filesize_t,
) -> __wasi_errno_t {
    debug!("wasi::fd_allocate");
    let (memory, mut state) = thread.get_memory_and_wasi_state(0);
    let fd_entry = wasi_try!(state.fs.get_fd(fd));
    let inode = fd_entry.inode;

    if !has_rights(fd_entry.rights, __WASI_RIGHT_FD_ALLOCATE) {
        return __WASI_EACCES;
    }
    let new_size = wasi_try!(offset.checked_add(len).ok_or(__WASI_EINVAL));

    match &mut state.fs.inodes[inode].kind {
        Kind::File { handle, .. } => {
            if let Some(handle) = handle {
                wasi_try!(handle.set_len(new_size).map_err(fs_error_into_wasi_err));
            } else {
                return __WASI_EBADF;
            }
        }
        Kind::Buffer { buffer } => {
            buffer.resize(new_size as usize, 0);
        }
        Kind::Symlink { .. } => return __WASI_EBADF,
        Kind::Dir { .. } | Kind::Root { .. } => return __WASI_EISDIR,
    }
    state.fs.inodes[inode].stat.st_size = new_size;
    debug!("New file size: {}", new_size);

    __WASI_ESUCCESS
}

/// ### `fd_close()`
/// Close an open file descriptor
/// Inputs:
/// - `__wasi_fd_t fd`
///     A file descriptor mapping to an open file to close
/// Errors:
/// - `__WASI_EISDIR`
///     If `fd` is a directory
/// - `__WASI_EBADF`
///     If `fd` is invalid or not open
pub fn fd_close(thread: &WasiThread, fd: __wasi_fd_t) -> __wasi_errno_t {
    debug!("wasi::fd_close: fd={}", fd);
    let (memory, mut state) = thread.get_memory_and_wasi_state(0);

    let fd_entry = wasi_try!(state.fs.get_fd(fd));

    wasi_try!(state.fs.close_fd(fd));

    __WASI_ESUCCESS
}

/// ### `fd_datasync()`
/// Synchronize the file data to disk
/// Inputs:
/// - `__wasi_fd_t fd`
///     The file descriptor to sync
pub fn fd_datasync(thread: &WasiThread, fd: __wasi_fd_t) -> __wasi_errno_t {
    debug!("wasi::fd_datasync");
    let (memory, mut state) = thread.get_memory_and_wasi_state(0);
    let fd_entry = wasi_try!(state.fs.get_fd(fd));
    if !has_rights(fd_entry.rights, __WASI_RIGHT_FD_DATASYNC) {
        return __WASI_EACCES;
    }

    if let Err(e) = state.fs.flush(fd) {
        e
    } else {
        __WASI_ESUCCESS
    }
}

/// ### `fd_fdstat_get()`
/// Get metadata of a file descriptor
/// Input:
/// - `__wasi_fd_t fd`
///     The file descriptor whose metadata will be accessed
/// Output:
/// - `__wasi_fdstat_t *buf`
///     The location where the metadata will be written
pub fn fd_fdstat_get(
    thread: &WasiThread,
    fd: __wasi_fd_t,
    buf_ptr: WasmPtr<__wasi_fdstat_t>,
) -> __wasi_errno_t {
    debug!(
        "wasi::fd_fdstat_get: fd={}, buf_ptr={}",
        fd,
        buf_ptr.offset()
    );
    let (memory, mut state) = thread.get_memory_and_wasi_state(0);
    let fd_entry = wasi_try!(state.fs.get_fd(fd));

    let stat = wasi_try!(state.fs.fdstat(fd));
    let buf = buf_ptr.deref(memory);

    wasi_try_mem!(buf.write(stat));

    __WASI_ESUCCESS
}

/// ### `fd_fdstat_set_flags()`
/// Set file descriptor flags for a file descriptor
/// Inputs:
/// - `__wasi_fd_t fd`
///     The file descriptor to apply the new flags to
/// - `__wasi_fdflags_t flags`
///     The flags to apply to `fd`
pub fn fd_fdstat_set_flags(
    thread: &WasiThread,
    fd: __wasi_fd_t,
    flags: __wasi_fdflags_t,
) -> __wasi_errno_t {
    debug!("wasi::fd_fdstat_set_flags");
    let (memory, mut state) = thread.get_memory_and_wasi_state(0);
    let fd_entry = wasi_try!(state.fs.fd_map.get_mut(&fd).ok_or(__WASI_EBADF));

    if !has_rights(fd_entry.rights, __WASI_RIGHT_FD_FDSTAT_SET_FLAGS) {
        return __WASI_EACCES;
    }

    fd_entry.flags = flags;
    __WASI_ESUCCESS
}

/// ### `fd_fdstat_set_rights()`
/// Set the rights of a file descriptor.  This can only be used to remove rights
/// Inputs:
/// - `__wasi_fd_t fd`
///     The file descriptor to apply the new rights to
/// - `__wasi_rights_t fs_rights_base`
///     The rights to apply to `fd`
/// - `__wasi_rights_t fs_rights_inheriting`
///     The inheriting rights to apply to `fd`
pub fn fd_fdstat_set_rights(
    thread: &WasiThread,
    fd: __wasi_fd_t,
    fs_rights_base: __wasi_rights_t,
    fs_rights_inheriting: __wasi_rights_t,
) -> __wasi_errno_t {
    debug!("wasi::fd_fdstat_set_rights");
    let (memory, mut state) = thread.get_memory_and_wasi_state(0);
    let fd_entry = wasi_try!(state.fs.fd_map.get_mut(&fd).ok_or(__WASI_EBADF));

    // ensure new rights are a subset of current rights
    if fd_entry.rights | fs_rights_base != fd_entry.rights
        || fd_entry.rights_inheriting | fs_rights_inheriting != fd_entry.rights_inheriting
    {
        return __WASI_ENOTCAPABLE;
    }

    fd_entry.rights = fs_rights_base;
    fd_entry.rights_inheriting = fs_rights_inheriting;

    __WASI_ESUCCESS
}

/// ### `fd_filestat_get()`
/// Get the metadata of an open file
/// Input:
/// - `__wasi_fd_t fd`
///     The open file descriptor whose metadata will be read
/// Output:
/// - `__wasi_filestat_t *buf`
///     Where the metadata from `fd` will be written
pub fn fd_filestat_get(
    thread: &WasiThread,
    fd: __wasi_fd_t,
    buf: WasmPtr<__wasi_filestat_t>,
) -> __wasi_errno_t {
    debug!("wasi::fd_filestat_get");
    let (memory, mut state) = thread.get_memory_and_wasi_state(0);
    let fd_entry = wasi_try!(state.fs.get_fd(fd));
    if !has_rights(fd_entry.rights, __WASI_RIGHT_FD_FILESTAT_GET) {
        return __WASI_EACCES;
    }

    let stat = wasi_try!(state.fs.filestat_fd(fd));

    let buf = buf.deref(memory);
    wasi_try_mem!(buf.write(stat));

    __WASI_ESUCCESS
}

/// ### `fd_filestat_set_size()`
/// Change the size of an open file, zeroing out any new bytes
/// Inputs:
/// - `__wasi_fd_t fd`
///     File descriptor to adjust
/// - `__wasi_filesize_t st_size`
///     New size that `fd` will be set to
pub fn fd_filestat_set_size(
    thread: &WasiThread,
    fd: __wasi_fd_t,
    st_size: __wasi_filesize_t,
) -> __wasi_errno_t {
    debug!("wasi::fd_filestat_set_size");
    let (memory, mut state) = thread.get_memory_and_wasi_state(0);
    let fd_entry = wasi_try!(state.fs.get_fd(fd));
    let inode = fd_entry.inode;

    if !has_rights(fd_entry.rights, __WASI_RIGHT_FD_FILESTAT_SET_SIZE) {
        return __WASI_EACCES;
    }

    match &mut state.fs.inodes[inode].kind {
        Kind::File { handle, .. } => {
            if let Some(handle) = handle {
                wasi_try!(handle.set_len(st_size).map_err(fs_error_into_wasi_err));
            } else {
                return __WASI_EBADF;
            }
        }
        Kind::Buffer { buffer } => {
            buffer.resize(st_size as usize, 0);
        }
        Kind::Symlink { .. } => return __WASI_EBADF,
        Kind::Dir { .. } | Kind::Root { .. } => return __WASI_EISDIR,
    }
    state.fs.inodes[inode].stat.st_size = st_size;

    __WASI_ESUCCESS
}

/// ### `fd_filestat_set_times()`
/// Set timestamp metadata on a file
/// Inputs:
/// - `__wasi_timestamp_t st_atim`
///     Last accessed time
/// - `__wasi_timestamp_t st_mtim`
///     Last modified time
/// - `__wasi_fstflags_t fst_flags`
///     Bit-vector for controlling which times get set
pub fn fd_filestat_set_times(
    thread: &WasiThread,
    fd: __wasi_fd_t,
    st_atim: __wasi_timestamp_t,
    st_mtim: __wasi_timestamp_t,
    fst_flags: __wasi_fstflags_t,
) -> __wasi_errno_t {
    debug!("wasi::fd_filestat_set_times");
    let (memory, mut state) = thread.get_memory_and_wasi_state(0);
    let fd_entry = wasi_try!(state.fs.fd_map.get_mut(&fd).ok_or(__WASI_EBADF));

    if !has_rights(fd_entry.rights, __WASI_RIGHT_FD_FILESTAT_SET_TIMES) {
        return __WASI_EACCES;
    }

    if (fst_flags & __WASI_FILESTAT_SET_ATIM != 0 && fst_flags & __WASI_FILESTAT_SET_ATIM_NOW != 0)
        || (fst_flags & __WASI_FILESTAT_SET_MTIM != 0
            && fst_flags & __WASI_FILESTAT_SET_MTIM_NOW != 0)
    {
        return __WASI_EINVAL;
    }

    let inode_idx = fd_entry.inode;
    let inode = &mut state.fs.inodes[inode_idx];

    if fst_flags & __WASI_FILESTAT_SET_ATIM != 0 || fst_flags & __WASI_FILESTAT_SET_ATIM_NOW != 0 {
        let time_to_set = if fst_flags & __WASI_FILESTAT_SET_ATIM != 0 {
            st_atim
        } else {
            wasi_try!(get_current_time_in_nanos())
        };
        inode.stat.st_atim = time_to_set;
    }

    if fst_flags & __WASI_FILESTAT_SET_MTIM != 0 || fst_flags & __WASI_FILESTAT_SET_MTIM_NOW != 0 {
        let time_to_set = if fst_flags & __WASI_FILESTAT_SET_MTIM != 0 {
            st_mtim
        } else {
            wasi_try!(get_current_time_in_nanos())
        };
        inode.stat.st_mtim = time_to_set;
    }

    __WASI_ESUCCESS
}

/// ### `fd_pread()`
/// Read from the file at the given offset without updating the file cursor.
/// This acts like a stateless version of Seek + Read
/// Inputs:
/// - `__wasi_fd_t fd`
///     The file descriptor to read the data with
/// - `const __wasi_iovec_t* iovs'
///     Vectors where the data will be stored
/// - `size_t iovs_len`
///     The number of vectors to store the data into
/// - `__wasi_filesize_t offset`
///     The file cursor to use: the starting position from which data will be read
/// Output:
/// - `size_t nread`
///     The number of bytes read
pub fn fd_pread(
    thread: &WasiThread,
    fd: __wasi_fd_t,
    iovs: WasmPtr<__wasi_iovec_t>,
    iovs_len: u32,
    offset: __wasi_filesize_t,
    nread: WasmPtr<u32>,
) -> __wasi_errno_t {
    debug!("wasi::fd_pread: fd={}, offset={}", fd, offset);
    let (memory, mut state) = thread.get_memory_and_wasi_state(0);

    let iovs = wasi_try_mem!(iovs.slice(memory, iovs_len));
    let nread_ref = nread.deref(memory);

    let bytes_read = match fd {
        __WASI_STDIN_FILENO => {
            if let Some(ref mut stdin) =
                wasi_try!(state.fs.stdin_mut().map_err(fs_error_into_wasi_err))
            {
                wasi_try!(read_bytes(stdin, memory, iovs))
            } else {
                return __WASI_EBADF;
            }
        }
        __WASI_STDOUT_FILENO => return __WASI_EINVAL,
        __WASI_STDERR_FILENO => return __WASI_EINVAL,
        _ => {
            let fd_entry = wasi_try!(state.fs.fd_map.get_mut(&fd).ok_or(__WASI_EBADF));
            let inode = fd_entry.inode;

            if !(has_rights(fd_entry.rights, __WASI_RIGHT_FD_READ)
                && has_rights(fd_entry.rights, __WASI_RIGHT_FD_SEEK))
            {
                debug!(
                    "Invalid rights on {:X}: expected READ and SEEK",
                    fd_entry.rights
                );
                return __WASI_EACCES;
            }
            match &mut state.fs.inodes[inode].kind {
                Kind::File { handle, .. } => {
                    if let Some(h) = handle {
<<<<<<< HEAD
                        wasi_try!(h
                            .seek(std::io::SeekFrom::Start(offset as u64))
                            .map_err(map_io_err));
                        wasi_try!(read_bytes(h, memory, &iov_cells))
=======
                        wasi_try!(
                            h.seek(std::io::SeekFrom::Start(offset as u64)).ok(),
                            __WASI_EIO
                        );
                        wasi_try!(read_bytes(h, memory, iovs))
>>>>>>> d704d847
                    } else {
                        return __WASI_EINVAL;
                    }
                }
                Kind::Dir { .. } | Kind::Root { .. } => return __WASI_EISDIR,
                Kind::Symlink { .. } => unimplemented!("Symlinks in wasi::fd_pread"),
                Kind::Buffer { buffer } => {
                    wasi_try!(read_bytes(&buffer[(offset as usize)..], memory, iovs))
                }
            }
        }
    };

    wasi_try_mem!(nread_ref.write(bytes_read));
    debug!("Success: {} bytes read", bytes_read);
    __WASI_ESUCCESS
}

/// ### `fd_prestat_get()`
/// Get metadata about a preopened file descriptor
/// Input:
/// - `__wasi_fd_t fd`
///     The preopened file descriptor to query
/// Output:
/// - `__wasi_prestat *buf`
///     Where the metadata will be written
pub fn fd_prestat_get(
    thread: &WasiThread,
    fd: __wasi_fd_t,
    buf: WasmPtr<__wasi_prestat_t>,
) -> __wasi_errno_t {
    debug!("wasi::fd_prestat_get: fd={}", fd);
    let (memory, mut state) = thread.get_memory_and_wasi_state(0);

    let prestat_ptr = buf.deref(memory);

    wasi_try_mem!(prestat_ptr.write(wasi_try!(state.fs.prestat_fd(fd))));

    __WASI_ESUCCESS
}

pub fn fd_prestat_dir_name(
    thread: &WasiThread,
    fd: __wasi_fd_t,
    path: WasmPtr<u8>,
    path_len: u32,
) -> __wasi_errno_t {
    debug!(
        "wasi::fd_prestat_dir_name: fd={}, path_len={}",
        fd, path_len
    );
<<<<<<< HEAD
    let (memory, mut state) = thread.get_memory_and_wasi_state(0);
    let path_chars = wasi_try!(path.deref(memory, 0, path_len));
=======
    let (memory, mut state) = env.get_memory_and_wasi_state(0);
    let path_chars = wasi_try_mem!(path.slice(memory, path_len));
>>>>>>> d704d847

    let real_fd = wasi_try!(state.fs.fd_map.get(&fd).ok_or(__WASI_EBADF));
    let inode_val = &state.fs.inodes[real_fd.inode];

    // check inode-val.is_preopened?

    debug!("=> inode: {:?}", inode_val);
    match inode_val.kind {
        Kind::Dir { .. } | Kind::Root { .. } => {
            // TODO: verify this: null termination, etc
            if inode_val.name.len() < path_len as usize {
                wasi_try_mem!(path_chars
                    .subslice(0..inode_val.name.len() as u64)
                    .write_slice(inode_val.name.as_bytes()));
                wasi_try_mem!(path_chars.index(inode_val.name.len() as u64).write(0));

                debug!("=> result: \"{}\"", inode_val.name);

                __WASI_ESUCCESS
            } else {
                __WASI_EOVERFLOW
            }
        }
        Kind::Symlink { .. } | Kind::Buffer { .. } | Kind::File { .. } => __WASI_ENOTDIR,
    }
}

/// ### `fd_pwrite()`
/// Write to a file without adjusting its offset
/// Inputs:
/// - `__wasi_fd_t`
///     File descriptor (opened with writing) to write to
/// - `const __wasi_ciovec_t *iovs`
///     List of vectors to read data from
/// - `u32 iovs_len`
///     Length of data in `iovs`
/// - `__wasi_filesize_t offset`
///     The offset to write at
/// Output:
/// - `u32 *nwritten`
///     Number of bytes written
pub fn fd_pwrite(
    thread: &WasiThread,
    fd: __wasi_fd_t,
    iovs: WasmPtr<__wasi_ciovec_t>,
    iovs_len: u32,
    offset: __wasi_filesize_t,
    nwritten: WasmPtr<u32>,
) -> __wasi_errno_t {
    trace!("wasi::fd_pwrite");
    // TODO: refactor, this is just copied from `fd_write`...
<<<<<<< HEAD
    let (memory, mut state) = thread.get_memory_and_wasi_state(0);
    let iovs_arr_cell = wasi_try!(iovs.deref(memory, 0, iovs_len));
    let nwritten_cell = wasi_try!(nwritten.deref(memory));
=======
    let (memory, mut state) = env.get_memory_and_wasi_state(0);
    let iovs_arr = wasi_try_mem!(iovs.slice(memory, iovs_len));
    let nwritten_ref = nwritten.deref(memory);
>>>>>>> d704d847

    let bytes_written = match fd {
        __WASI_STDIN_FILENO => return __WASI_EINVAL,
        __WASI_STDOUT_FILENO => {
            if let Some(ref mut stdout) =
                wasi_try!(state.fs.stdout_mut().map_err(fs_error_into_wasi_err))
            {
                wasi_try!(write_bytes(stdout, memory, iovs_arr))
            } else {
                return __WASI_EBADF;
            }
        }
        __WASI_STDERR_FILENO => {
            if let Some(ref mut stderr) =
                wasi_try!(state.fs.stderr_mut().map_err(fs_error_into_wasi_err))
            {
                wasi_try!(write_bytes(stderr, memory, iovs_arr))
            } else {
                return __WASI_EBADF;
            }
        }
        _ => {
            let fd_entry = wasi_try!(state.fs.fd_map.get_mut(&fd).ok_or(__WASI_EBADF));

            if !(has_rights(fd_entry.rights, __WASI_RIGHT_FD_WRITE)
                && has_rights(fd_entry.rights, __WASI_RIGHT_FD_SEEK))
            {
                return __WASI_EACCES;
            }

            let inode_idx = fd_entry.inode;
            let inode = &mut state.fs.inodes[inode_idx];

            match &mut inode.kind {
                Kind::File { handle, .. } => {
                    if let Some(handle) = handle {
                        handle.seek(std::io::SeekFrom::Start(offset as u64));
                        wasi_try!(write_bytes(handle, memory, iovs_arr))
                    } else {
                        return __WASI_EINVAL;
                    }
                }
                Kind::Dir { .. } | Kind::Root { .. } => {
                    // TODO: verify
                    return __WASI_EISDIR;
                }
                Kind::Symlink { .. } => unimplemented!("Symlinks in wasi::fd_pwrite"),
                Kind::Buffer { buffer } => {
                    wasi_try!(write_bytes(
                        &mut buffer[(offset as usize)..],
                        memory,
                        iovs_arr
                    ))
                }
            }
        }
    };

    wasi_try_mem!(nwritten_ref.write(bytes_written));

    __WASI_ESUCCESS
}

/// ### `fd_read()`
/// Read data from file descriptor
/// Inputs:
/// - `__wasi_fd_t fd`
///     File descriptor from which data will be read
/// - `const __wasi_iovec_t *iovs`
///     Vectors where data will be stored
/// - `u32 iovs_len`
///     Length of data in `iovs`
/// Output:
/// - `u32 *nread`
///     Number of bytes read
pub fn fd_read(
    thread: &WasiThread,
    fd: __wasi_fd_t,
    iovs: WasmPtr<__wasi_iovec_t>,
    iovs_len: u32,
    nread: WasmPtr<u32>,
) -> __wasi_errno_t {
    trace!("wasi::fd_read: fd={}", fd);
    let (memory, mut state) = thread.get_memory_and_wasi_state(0);

    let iovs_arr = wasi_try_mem!(iovs.slice(memory, iovs_len));
    let nread_ref = nread.deref(memory);

    let bytes_read = match fd {
        __WASI_STDIN_FILENO => {
            if let Some(ref mut stdin) =
                wasi_try!(state.fs.stdin_mut().map_err(fs_error_into_wasi_err))
            {
                wasi_try!(read_bytes(stdin, memory, iovs_arr))
            } else {
                return __WASI_EBADF;
            }
        }
        __WASI_STDOUT_FILENO | __WASI_STDERR_FILENO => return __WASI_EINVAL,
        _ => {
            let fd_entry = wasi_try!(state.fs.fd_map.get_mut(&fd).ok_or(__WASI_EBADF));

            if !has_rights(fd_entry.rights, __WASI_RIGHT_FD_READ) {
                // TODO: figure out the error to return when lacking rights
                return __WASI_EACCES;
            }

            let offset = fd_entry.offset as usize;
            let inode_idx = fd_entry.inode;
            let inode = &mut state.fs.inodes[inode_idx];

            let bytes_read = match &mut inode.kind {
                Kind::File { handle, .. } => {
                    if let Some(handle) = handle {
                        handle.seek(std::io::SeekFrom::Start(offset as u64));
                        wasi_try!(read_bytes(handle, memory, iovs_arr))
                    } else {
                        return __WASI_EINVAL;
                    }
                }
                Kind::Dir { .. } | Kind::Root { .. } => {
                    // TODO: verify
                    return __WASI_EISDIR;
                }
                Kind::Symlink { .. } => unimplemented!("Symlinks in wasi::fd_read"),
                Kind::Buffer { buffer } => {
                    wasi_try!(read_bytes(&buffer[offset..], memory, iovs_arr))
                }
            };

            // reborrow
            let fd_entry = wasi_try!(state.fs.fd_map.get_mut(&fd).ok_or(__WASI_EBADF));
            fd_entry.offset += bytes_read as u64;

            bytes_read
        }
    };

    wasi_try_mem!(nread_ref.write(bytes_read));

    __WASI_ESUCCESS
}

/// ### `fd_readdir()`
/// Read data from directory specified by file descriptor
/// Inputs:
/// - `__wasi_fd_t fd`
///     File descriptor from which directory data will be read
/// - `void *buf`
///     Buffer where directory entries are stored
/// - `u32 buf_len`
///     Length of data in `buf`
/// - `__wasi_dircookie_t cookie`
///     Where the directory reading should start from
/// Output:
/// - `u32 *bufused`
///     The Number of bytes stored in `buf`; if less than `buf_len` then entire
///     directory has been read
pub fn fd_readdir(
    thread: &WasiThread,
    fd: __wasi_fd_t,
    buf: WasmPtr<u8>,
    buf_len: u32,
    cookie: __wasi_dircookie_t,
    bufused: WasmPtr<u32>,
) -> __wasi_errno_t {
    debug!("wasi::fd_readdir");
    let (memory, mut state) = thread.get_memory_and_wasi_state(0);
    // TODO: figure out how this is supposed to work;
    // is it supposed to pack the buffer full every time until it can't? or do one at a time?

    let buf_arr = wasi_try_mem!(buf.slice(memory, buf_len));
    let bufused_ref = bufused.deref(memory);
    let working_dir = wasi_try!(state.fs.fd_map.get(&fd).ok_or(__WASI_EBADF));
    let mut cur_cookie = cookie;
    let mut buf_idx = 0;

    let entries: Vec<(String, u8, u64)> = match &state.fs.inodes[working_dir.inode].kind {
        Kind::Dir { path, entries, .. } => {
            debug!("Reading dir {:?}", path);
            // TODO: refactor this code
            // we need to support multiple calls,
            // simple and obviously correct implementation for now:
            // maintain consistent order via lexacographic sorting
            let fs_info = wasi_try!(wasi_try!(state.fs_read_dir(path))
                .collect::<Result<Vec<_>, _>>()
                .map_err(|e| fs_error_into_wasi_err(e)));
            let mut entry_vec = wasi_try!(fs_info
                .into_iter()
                .map(|entry| {
                    let filename = entry.file_name().to_string_lossy().to_string();
                    debug!("Getting file: {:?}", filename);
                    let filetype = virtual_file_type_to_wasi_file_type(
                        entry.file_type().map_err(fs_error_into_wasi_err)?,
                    );
                    Ok((
                        filename, filetype, 0, // TODO: inode
                    ))
                })
                .collect::<Result<Vec<(String, u8, u64)>, _>>());
            entry_vec.extend(
                entries
                    .iter()
                    .filter(|(_, inode)| state.fs.inodes[**inode].is_preopened)
                    .map(|(name, inode)| {
                        let entry = &state.fs.inodes[*inode];
                        (
                            entry.name.to_string(),
                            entry.stat.st_filetype,
                            entry.stat.st_ino,
                        )
                    }),
            );
            entry_vec.sort_by(|a, b| a.0.cmp(&b.0));
            entry_vec
        }
        Kind::Root { entries } => {
            debug!("Reading root");
            let sorted_entries = {
                let mut entry_vec: Vec<(String, Inode)> =
                    entries.iter().map(|(a, b)| (a.clone(), *b)).collect();
                entry_vec.sort_by(|a, b| a.0.cmp(&b.0));
                entry_vec
            };
            sorted_entries
                .into_iter()
                .map(|(name, inode)| {
                    let entry = &state.fs.inodes[inode];
                    (
                        format!("/{}", entry.name),
                        entry.stat.st_filetype,
                        entry.stat.st_ino,
                    )
                })
                .collect()
        }
        Kind::File { .. } | Kind::Symlink { .. } | Kind::Buffer { .. } => return __WASI_ENOTDIR,
    };

    for (entry_path_str, wasi_file_type, ino) in entries.iter().skip(cookie as usize) {
        cur_cookie += 1;
        let namlen = entry_path_str.len();
        debug!("Returning dirent for {}", entry_path_str);
        let dirent = __wasi_dirent_t {
            d_next: cur_cookie,
            d_ino: *ino,
            d_namlen: namlen as u32,
            d_type: *wasi_file_type,
        };
        let dirent_bytes = dirent_to_le_bytes(&dirent);
        let upper_limit = std::cmp::min(
            buf_len as usize - buf_idx,
            std::mem::size_of::<__wasi_dirent_t>(),
        );
        for i in 0..upper_limit {
            wasi_try_mem!(buf_arr.index((i + buf_idx) as u64).write(dirent_bytes[i]));
        }
        buf_idx += upper_limit;
        if upper_limit != std::mem::size_of::<__wasi_dirent_t>() {
            break;
        }
        let upper_limit = std::cmp::min(buf_len as usize - buf_idx, namlen);
        for (i, b) in entry_path_str.bytes().take(upper_limit).enumerate() {
            wasi_try_mem!(buf_arr.index((i + buf_idx) as u64).write(b));
        }
        buf_idx += upper_limit;
        if upper_limit != namlen {
            break;
        }
    }

    wasi_try_mem!(bufused_ref.write(buf_idx as u32));
    __WASI_ESUCCESS
}

/// ### `fd_renumber()`
/// Atomically copy file descriptor
/// Inputs:
/// - `__wasi_fd_t from`
///     File descriptor to copy
/// - `__wasi_fd_t to`
///     Location to copy file descriptor to
pub fn fd_renumber(thread: &WasiThread, from: __wasi_fd_t, to: __wasi_fd_t) -> __wasi_errno_t {
    debug!("wasi::fd_renumber: from={}, to={}", from, to);
    let (memory, mut state) = thread.get_memory_and_wasi_state(0);
    let fd_entry = wasi_try!(state.fs.fd_map.get(&from).ok_or(__WASI_EBADF));
    let new_fd_entry = Fd {
        // TODO: verify this is correct
        rights: fd_entry.rights_inheriting,
        ..*fd_entry
    };

    state.fs.fd_map.insert(to, new_fd_entry);
    state.fs.fd_map.remove(&from);
    __WASI_ESUCCESS
}

/// ### `fd_seek()`
/// Update file descriptor offset
/// Inputs:
/// - `__wasi_fd_t fd`
///     File descriptor to mutate
/// - `__wasi_filedelta_t offset`
///     Number of bytes to adjust offset by
/// - `__wasi_whence_t whence`
///     What the offset is relative to
/// Output:
/// - `__wasi_filesize_t *fd`
///     The new offset relative to the start of the file
pub fn fd_seek(
    thread: &WasiThread,
    fd: __wasi_fd_t,
    offset: __wasi_filedelta_t,
    whence: __wasi_whence_t,
    newoffset: WasmPtr<__wasi_filesize_t>,
) -> __wasi_errno_t {
    debug!("wasi::fd_seek: fd={}, offset={}", fd, offset);
<<<<<<< HEAD
    let (memory, mut state) = thread.get_memory_and_wasi_state(0);
    let new_offset_cell = wasi_try!(newoffset.deref(memory));
=======
    let (memory, mut state) = env.get_memory_and_wasi_state(0);
    let new_offset_ref = newoffset.deref(memory);
>>>>>>> d704d847

    let fd_entry = wasi_try!(state.fs.fd_map.get_mut(&fd).ok_or(__WASI_EBADF));

    if !has_rights(fd_entry.rights, __WASI_RIGHT_FD_SEEK) {
        return __WASI_EACCES;
    }

    // TODO: handle case if fd is a dir?
    match whence {
        __WASI_WHENCE_CUR => fd_entry.offset = (fd_entry.offset as i64 + offset) as u64,
        __WASI_WHENCE_END => {
            use std::io::SeekFrom;
            let inode_idx = fd_entry.inode;
            match state.fs.inodes[inode_idx].kind {
                Kind::File { ref mut handle, .. } => {
                    if let Some(handle) = handle {
                        let end = wasi_try!(handle.seek(SeekFrom::End(0)).map_err(map_io_err));
                        // TODO: handle case if fd_entry.offset uses 64 bits of a u64

                        // reborrow
                        let fd_entry = wasi_try!(state.fs.fd_map.get_mut(&fd).ok_or(__WASI_EBADF));
                        fd_entry.offset = (end as i64 + offset) as u64;
                    } else {
                        return __WASI_EINVAL;
                    }
                }
                Kind::Symlink { .. } => {
                    unimplemented!("wasi::fd_seek not implemented for symlinks")
                }
                Kind::Dir { .. } | Kind::Root { .. } => {
                    // TODO: check this
                    return __WASI_EINVAL;
                }
                Kind::Buffer { .. } => {
                    // seeking buffers probably makes sense
                    // TODO: implement this
                    return __WASI_EINVAL;
                }
            }
        }
        __WASI_WHENCE_SET => fd_entry.offset = offset as u64,
        _ => return __WASI_EINVAL,
    }
    // reborrow
    let fd_entry = wasi_try!(state.fs.fd_map.get_mut(&fd).ok_or(__WASI_EBADF));
    wasi_try_mem!(new_offset_ref.write(fd_entry.offset));

    __WASI_ESUCCESS
}

/// ### `fd_sync()`
/// Synchronize file and metadata to disk (TODO: expand upon what this means in our system)
/// Inputs:
/// - `__wasi_fd_t fd`
///     The file descriptor to sync
/// Errors:
/// TODO: figure out which errors this should return
/// - `__WASI_EPERM`
/// - `__WASI_ENOTCAPABLE`
pub fn fd_sync(thread: &WasiThread, fd: __wasi_fd_t) -> __wasi_errno_t {
    debug!("wasi::fd_sync");
    debug!("=> fd={}", fd);
    let (memory, mut state) = thread.get_memory_and_wasi_state(0);
    let fd_entry = wasi_try!(state.fs.get_fd(fd));
    if !has_rights(fd_entry.rights, __WASI_RIGHT_FD_SYNC) {
        return __WASI_EACCES;
    }
    let inode = fd_entry.inode;

    // TODO: implement this for more than files
    match &mut state.fs.inodes[inode].kind {
        Kind::File { handle, .. } => {
            if let Some(h) = handle {
                wasi_try!(h.sync_to_disk().map_err(fs_error_into_wasi_err));
            } else {
                return __WASI_EINVAL;
            }
        }
        Kind::Root { .. } | Kind::Dir { .. } => return __WASI_EISDIR,
        Kind::Buffer { .. } | Kind::Symlink { .. } => return __WASI_EINVAL,
    }

    __WASI_ESUCCESS
}

/// ### `fd_tell()`
/// Get the offset of the file descriptor
/// Inputs:
/// - `__wasi_fd_t fd`
///     The file descriptor to access
/// Output:
/// - `__wasi_filesize_t *offset`
///     The offset of `fd` relative to the start of the file
pub fn fd_tell(
    thread: &WasiThread,
    fd: __wasi_fd_t,
    offset: WasmPtr<__wasi_filesize_t>,
) -> __wasi_errno_t {
    debug!("wasi::fd_tell");
<<<<<<< HEAD
    let (memory, mut state) = thread.get_memory_and_wasi_state(0);
    let offset_cell = wasi_try!(offset.deref(memory));
=======
    let (memory, mut state) = env.get_memory_and_wasi_state(0);
    let offset_ref = offset.deref(memory);
>>>>>>> d704d847

    let fd_entry = wasi_try!(state.fs.fd_map.get_mut(&fd).ok_or(__WASI_EBADF));

    if !has_rights(fd_entry.rights, __WASI_RIGHT_FD_TELL) {
        return __WASI_EACCES;
    }

    wasi_try_mem!(offset_ref.write(fd_entry.offset));

    __WASI_ESUCCESS
}

/// ### `fd_write()`
/// Write data to the file descriptor
/// Inputs:
/// - `__wasi_fd_t`
///     File descriptor (opened with writing) to write to
/// - `const __wasi_ciovec_t *iovs`
///     List of vectors to read data from
/// - `u32 iovs_len`
///     Length of data in `iovs`
/// Output:
/// - `u32 *nwritten`
///     Number of bytes written
/// Errors:
///
pub fn fd_write(
    thread: &WasiThread,
    fd: __wasi_fd_t,
    iovs: WasmPtr<__wasi_ciovec_t>,
    iovs_len: u32,
    nwritten: WasmPtr<u32>,
) -> __wasi_errno_t {
<<<<<<< HEAD
    trace!("wasi::fd_write: fd={}", fd);
    let (memory, mut state) = thread.get_memory_and_wasi_state(0);
    let iovs_arr_cell = wasi_try!(iovs.deref(memory, 0, iovs_len));
    let nwritten_cell = wasi_try!(nwritten.deref(memory));
=======
    // If we are writing to stdout or stderr
    // we skip debug to not pollute the stdout/err
    // and do debugging happily after :)
    if fd != __WASI_STDOUT_FILENO && fd != __WASI_STDERR_FILENO {
        debug!("wasi::fd_write: fd={}", fd);
    } else {
        trace!("wasi::fd_write: fd={}", fd);
    }
    let (memory, mut state) = env.get_memory_and_wasi_state(0);
    let iovs_arr = wasi_try_mem!(iovs.slice(memory, iovs_len));
    let nwritten_ref = nwritten.deref(memory);
>>>>>>> d704d847

    let bytes_written = match fd {
        __WASI_STDIN_FILENO => return __WASI_EINVAL,
        __WASI_STDOUT_FILENO => {
            if let Some(ref mut stdout) =
                wasi_try!(state.fs.stdout_mut().map_err(fs_error_into_wasi_err))
            {
                wasi_try!(write_bytes(stdout, memory, iovs_arr))
            } else {
                return __WASI_EBADF;
            }
        }
        __WASI_STDERR_FILENO => {
            if let Some(ref mut stderr) =
                wasi_try!(state.fs.stderr_mut().map_err(fs_error_into_wasi_err))
            {
                wasi_try!(write_bytes(stderr, memory, iovs_arr))
            } else {
                return __WASI_EBADF;
            }
        }
        _ => {
            let fd_entry = wasi_try!(state.fs.fd_map.get_mut(&fd).ok_or(__WASI_EBADF));

            if !has_rights(fd_entry.rights, __WASI_RIGHT_FD_WRITE) {
                return __WASI_EACCES;
            }

            let offset = fd_entry.offset as usize;
            let inode_idx = fd_entry.inode;
            let inode = &mut state.fs.inodes[inode_idx];

            let bytes_written = match &mut inode.kind {
                Kind::File { handle, .. } => {
                    if let Some(handle) = handle {
                        handle.seek(std::io::SeekFrom::Start(offset as u64));
                        wasi_try!(write_bytes(handle, memory, iovs_arr))
                    } else {
                        return __WASI_EINVAL;
                    }
                }
                Kind::Dir { .. } | Kind::Root { .. } => {
                    // TODO: verify
                    return __WASI_EISDIR;
                }
                Kind::Symlink { .. } => unimplemented!("Symlinks in wasi::fd_write"),
                Kind::Buffer { buffer } => {
                    wasi_try!(write_bytes(&mut buffer[offset..], memory, iovs_arr))
                }
            };

            // reborrow
            let fd_entry = wasi_try!(state.fs.fd_map.get_mut(&fd).ok_or(__WASI_EBADF));
            fd_entry.offset += bytes_written as u64;
            wasi_try!(state.fs.filestat_resync_size(fd));

            bytes_written
        }
    };

    wasi_try_mem!(nwritten_ref.write(bytes_written));

    __WASI_ESUCCESS
}

/// ### `path_create_directory()`
/// Create directory at a path
/// Inputs:
/// - `__wasi_fd_t fd`
///     The directory that the path is relative to
/// - `const char *path`
///     String containing path data
/// - `u32 path_len`
///     The length of `path`
/// Errors:
/// Required Rights:
/// - __WASI_RIGHT_PATH_CREATE_DIRECTORY
///     This right must be set on the directory that the file is created in (TODO: verify that this is true)
pub fn path_create_directory(
    thread: &WasiThread,
    fd: __wasi_fd_t,
    path: WasmPtr<u8>,
    path_len: u32,
) -> __wasi_errno_t {
    debug!("wasi::path_create_directory");
    let (memory, mut state) = thread.get_memory_and_wasi_state(0);

    let working_dir = wasi_try!(state.fs.get_fd(fd));
    if let Kind::Root { .. } = &state.fs.inodes[working_dir.inode].kind {
        return __WASI_EACCES;
    }
    if !has_rights(working_dir.rights, __WASI_RIGHT_PATH_CREATE_DIRECTORY) {
        return __WASI_EACCES;
    }
    let path_string = unsafe { get_input_str!(memory, path, path_len) };
    debug!("=> fd: {}, path: {}", fd, &path_string);

    let path = std::path::PathBuf::from(&path_string);
    let path_vec = wasi_try!(path
        .components()
        .map(|comp| {
            comp.as_os_str()
                .to_str()
                .map(|inner_str| inner_str.to_string())
                .ok_or(__WASI_EINVAL)
        })
        .collect::<Result<Vec<String>, __wasi_errno_t>>());
    if path_vec.is_empty() {
        return __WASI_EINVAL;
    }

    debug!("Looking at components {:?}", &path_vec);

    let mut cur_dir_inode = working_dir.inode;
    for comp in &path_vec {
        debug!("Creating dir {}", comp);
        match &mut state.fs.inodes[cur_dir_inode].kind {
            Kind::Dir {
                ref mut entries,
                path,
                parent,
            } => {
                match comp.borrow() {
                    ".." => {
                        if let Some(p) = parent {
                            cur_dir_inode = *p;
                            continue;
                        }
                    }
                    "." => continue,
                    _ => (),
                }
                if let Some(child) = entries.get(comp) {
                    cur_dir_inode = *child;
                } else {
                    let mut adjusted_path = path.clone();
                    // TODO: double check this doesn't risk breaking the sandbox
                    adjusted_path.push(comp);
                    if adjusted_path.exists() && !adjusted_path.is_dir() {
                        return __WASI_ENOTDIR;
                    } else if !adjusted_path.exists() {
                        wasi_try!(state.fs_create_dir(&adjusted_path));
                    }
                    let kind = Kind::Dir {
                        parent: Some(cur_dir_inode),
                        path: adjusted_path,
                        entries: Default::default(),
                    };
                    let new_inode = wasi_try!(state.fs.create_inode(kind, false, comp.to_string()));
                    // reborrow to insert
                    if let Kind::Dir {
                        ref mut entries, ..
                    } = &mut state.fs.inodes[cur_dir_inode].kind
                    {
                        entries.insert(comp.to_string(), new_inode);
                    }
                    cur_dir_inode = new_inode;
                }
            }
            Kind::Root { .. } => return __WASI_EACCES,
            _ => return __WASI_ENOTDIR,
        }
    }

    __WASI_ESUCCESS
}

/// ### `path_filestat_get()`
/// Access metadata about a file or directory
/// Inputs:
/// - `__wasi_fd_t fd`
///     The directory that `path` is relative to
/// - `__wasi_lookupflags_t flags`
///     Flags to control how `path` is understood
/// - `const char *path`
///     String containing the file path
/// - `u32 path_len`
///     The length of the `path` string
/// Output:
/// - `__wasi_file_stat_t *buf`
///     The location where the metadata will be stored
pub fn path_filestat_get(
    thread: &WasiThread,
    fd: __wasi_fd_t,
    flags: __wasi_lookupflags_t,
    path: WasmPtr<u8>,
    path_len: u32,
    buf: WasmPtr<__wasi_filestat_t>,
) -> __wasi_errno_t {
    debug!("wasi::path_filestat_get");
    let (memory, mut state) = thread.get_memory_and_wasi_state(0);

    let root_dir = wasi_try!(state.fs.get_fd(fd));

    if !has_rights(root_dir.rights, __WASI_RIGHT_PATH_FILESTAT_GET) {
        return __WASI_EACCES;
    }
    let path_string = unsafe { get_input_str!(memory, path, path_len) };

    debug!("=> base_fd: {}, path: {}", fd, &path_string);

    let file_inode = wasi_try!(state.fs.get_inode_at_path(
        fd,
        &path_string,
        flags & __WASI_LOOKUP_SYMLINK_FOLLOW != 0,
    ));
    let stat = if state.fs.inodes[file_inode].is_preopened {
        state.fs.inodes[file_inode].stat
    } else {
        wasi_try!(state
            .fs
            .get_stat_for_kind(&state.fs.inodes[file_inode].kind))
    };

    wasi_try_mem!(buf.deref(memory).write(stat));

    __WASI_ESUCCESS
}

/// ### `path_filestat_set_times()`
/// Update time metadata on a file or directory
/// Inputs:
/// - `__wasi_fd_t fd`
///     The directory relative to which the path is resolved
/// - `__wasi_lookupflags_t flags`
///     Flags to control how the path is understood
/// - `const char *path`
///     String containing the file path
/// - `u32 path_len`
///     The length of the `path` string
/// - `__wasi_timestamp_t st_atim`
///     The timestamp that the last accessed time attribute is set to
/// -  `__wasi_timestamp_t st_mtim`
///     The timestamp that the last modified time attribute is set to
/// - `__wasi_fstflags_t fst_flags`
///     A bitmask controlling which attributes are set
pub fn path_filestat_set_times(
    thread: &WasiThread,
    fd: __wasi_fd_t,
    flags: __wasi_lookupflags_t,
    path: WasmPtr<u8>,
    path_len: u32,
    st_atim: __wasi_timestamp_t,
    st_mtim: __wasi_timestamp_t,
    fst_flags: __wasi_fstflags_t,
) -> __wasi_errno_t {
    debug!("wasi::path_filestat_set_times");
    let (memory, mut state) = thread.get_memory_and_wasi_state(0);
    let fd_entry = wasi_try!(state.fs.get_fd(fd));
    let fd_inode = fd_entry.inode;
    if !has_rights(fd_entry.rights, __WASI_RIGHT_PATH_FILESTAT_SET_TIMES) {
        return __WASI_EACCES;
    }
    if (fst_flags & __WASI_FILESTAT_SET_ATIM != 0 && fst_flags & __WASI_FILESTAT_SET_ATIM_NOW != 0)
        || (fst_flags & __WASI_FILESTAT_SET_MTIM != 0
            && fst_flags & __WASI_FILESTAT_SET_MTIM_NOW != 0)
    {
        return __WASI_EINVAL;
    }

    let path_string = unsafe { get_input_str!(memory, path, path_len) };
    debug!("=> base_fd: {}, path: {}", fd, &path_string);

    let file_inode = wasi_try!(state.fs.get_inode_at_path(
        fd,
        &path_string,
        flags & __WASI_LOOKUP_SYMLINK_FOLLOW != 0,
    ));
    let stat = wasi_try!(state
        .fs
        .get_stat_for_kind(&state.fs.inodes[file_inode].kind));

    let inode = &mut state.fs.inodes[fd_inode];

    if fst_flags & __WASI_FILESTAT_SET_ATIM != 0 || fst_flags & __WASI_FILESTAT_SET_ATIM_NOW != 0 {
        let time_to_set = if fst_flags & __WASI_FILESTAT_SET_ATIM != 0 {
            st_atim
        } else {
            wasi_try!(get_current_time_in_nanos())
        };
        inode.stat.st_atim = time_to_set;
    }
    if fst_flags & __WASI_FILESTAT_SET_MTIM != 0 || fst_flags & __WASI_FILESTAT_SET_MTIM_NOW != 0 {
        let time_to_set = if fst_flags & __WASI_FILESTAT_SET_MTIM != 0 {
            st_mtim
        } else {
            wasi_try!(get_current_time_in_nanos())
        };
        inode.stat.st_mtim = time_to_set;
    }

    __WASI_ESUCCESS
}

/// ### `path_link()`
/// Create a hard link
/// Inputs:
/// - `__wasi_fd_t old_fd`
///     The directory relative to which the `old_path` is
/// - `__wasi_lookupflags_t old_flags`
///     Flags to control how `old_path` is understood
/// - `const char *old_path`
///     String containing the old file path
/// - `u32 old_path_len`
///     Length of the `old_path` string
/// - `__wasi_fd_t new_fd`
///     The directory relative to which the `new_path` is
/// - `const char *new_path`
///     String containing the new file path
/// - `u32 old_path_len`
///     Length of the `new_path` string
pub fn path_link(
    thread: &WasiThread,
    old_fd: __wasi_fd_t,
    old_flags: __wasi_lookupflags_t,
    old_path: WasmPtr<u8>,
    old_path_len: u32,
    new_fd: __wasi_fd_t,
    new_path: WasmPtr<u8>,
    new_path_len: u32,
) -> __wasi_errno_t {
    debug!("wasi::path_link");
    if old_flags & __WASI_LOOKUP_SYMLINK_FOLLOW != 0 {
        debug!("  - will follow symlinks when opening path");
    }
    let (memory, mut state) = thread.get_memory_and_wasi_state(0);
    let old_path_str = unsafe { get_input_str!(memory, old_path, old_path_len) };
    let new_path_str = unsafe { get_input_str!(memory, new_path, new_path_len) };
    let source_fd = wasi_try!(state.fs.get_fd(old_fd));
    let target_fd = wasi_try!(state.fs.get_fd(new_fd));
    debug!(
        "=> source_fd: {}, source_path: {}, target_fd: {}, target_path: {}",
        old_fd, &old_path_str, new_fd, new_path_str
    );

    if !(has_rights(source_fd.rights, __WASI_RIGHT_PATH_LINK_SOURCE)
        && has_rights(target_fd.rights, __WASI_RIGHT_PATH_LINK_TARGET))
    {
        return __WASI_EACCES;
    }

    let source_inode = wasi_try!(state.fs.get_inode_at_path(
        old_fd,
        &old_path_str,
        old_flags & __WASI_LOOKUP_SYMLINK_FOLLOW != 0,
    ));
    let target_path_arg = std::path::PathBuf::from(&new_path_str);
    let (target_parent_inode, new_entry_name) =
        wasi_try!(state
            .fs
            .get_parent_inode_at_path(new_fd, &target_path_arg, false));

    if state.fs.inodes[source_inode].stat.st_nlink == __wasi_linkcount_t::max_value() {
        return __WASI_EMLINK;
    }
    match &mut state.fs.inodes[target_parent_inode].kind {
        Kind::Dir { entries, .. } => {
            if entries.contains_key(&new_entry_name) {
                return __WASI_EEXIST;
            }
            entries.insert(new_entry_name, source_inode);
        }
        Kind::Root { .. } => return __WASI_EINVAL,
        Kind::File { .. } | Kind::Symlink { .. } | Kind::Buffer { .. } => return __WASI_ENOTDIR,
    }
    state.fs.inodes[source_inode].stat.st_nlink += 1;

    __WASI_ESUCCESS
}

/// ### `path_open()`
/// Open file located at the given path
/// Inputs:
/// - `__wasi_fd_t dirfd`
///     The fd corresponding to the directory that the file is in
/// - `__wasi_lookupflags_t dirflags`
///     Flags specifying how the path will be resolved
/// - `char *path`
///     The path of the file or directory to open
/// - `u32 path_len`
///     The length of the `path` string
/// - `__wasi_oflags_t o_flags`
///     How the file will be opened
/// - `__wasi_rights_t fs_rights_base`
///     The rights of the created file descriptor
/// - `__wasi_rights_t fs_rightsinheriting`
///     The rights of file descriptors derived from the created file descriptor
/// - `__wasi_fdflags_t fs_flags`
///     The flags of the file descriptor
/// Output:
/// - `__wasi_fd_t* fd`
///     The new file descriptor
/// Possible Errors:
/// - `__WASI_EACCES`, `__WASI_EBADF`, `__WASI_EFAULT`, `__WASI_EFBIG?`, `__WASI_EINVAL`, `__WASI_EIO`, `__WASI_ELOOP`, `__WASI_EMFILE`, `__WASI_ENAMETOOLONG?`, `__WASI_ENFILE`, `__WASI_ENOENT`, `__WASI_ENOTDIR`, `__WASI_EROFS`, and `__WASI_ENOTCAPABLE`
pub fn path_open(
    thread: &WasiThread,
    dirfd: __wasi_fd_t,
    dirflags: __wasi_lookupflags_t,
    path: WasmPtr<u8>,
    path_len: u32,
    o_flags: __wasi_oflags_t,
    fs_rights_base: __wasi_rights_t,
    fs_rights_inheriting: __wasi_rights_t,
    fs_flags: __wasi_fdflags_t,
    fd: WasmPtr<__wasi_fd_t>,
) -> __wasi_errno_t {
    debug!("wasi::path_open");
    if dirflags & __WASI_LOOKUP_SYMLINK_FOLLOW != 0 {
        debug!("  - will follow symlinks when opening path");
    }
    let (memory, mut state) = thread.get_memory_and_wasi_state(0);
    /* TODO: find actual upper bound on name size (also this is a path, not a name :think-fish:) */
    if path_len > 1024 * 1024 {
        return __WASI_ENAMETOOLONG;
    }

    let fd_ref = fd.deref(memory);

    // o_flags:
    // - __WASI_O_CREAT (create if it does not exist)
    // - __WASI_O_DIRECTORY (fail if not dir)
    // - __WASI_O_EXCL (fail if file exists)
    // - __WASI_O_TRUNC (truncate size to 0)

    let working_dir = wasi_try!(state.fs.get_fd(dirfd));
    let working_dir_rights_inheriting = working_dir.rights_inheriting;

    // ASSUMPTION: open rights apply recursively
    if !has_rights(working_dir.rights, __WASI_RIGHT_PATH_OPEN) {
        return __WASI_EACCES;
    }
    let path_string = unsafe { get_input_str!(memory, path, path_len) };

    debug!("=> fd: {}, path: {}", dirfd, &path_string);

    let path_arg = std::path::PathBuf::from(&path_string);
    let maybe_inode = state.fs.get_inode_at_path(
        dirfd,
        &path_string,
        dirflags & __WASI_LOOKUP_SYMLINK_FOLLOW != 0,
    );

    let mut open_flags = 0;
    // TODO: traverse rights of dirs properly
    // COMMENTED OUT: WASI isn't giving appropriate rights here when opening
    //              TODO: look into this; file a bug report if this is a bug
    let adjusted_rights = /*fs_rights_base &*/ working_dir_rights_inheriting;
    let mut open_options = state.fs_new_open_options();
    let inode = if let Ok(inode) = maybe_inode {
        // Happy path, we found the file we're trying to open
        match &mut state.fs.inodes[inode].kind {
            Kind::File {
                ref mut handle,
                path,
                fd,
            } => {
                if let Some(special_fd) = fd {
                    // short circuit if we're dealing with a special file
                    assert!(handle.is_some());
                    wasi_try_mem!(fd_ref.write(*special_fd));
                    return __WASI_ESUCCESS;
                }
                if o_flags & __WASI_O_DIRECTORY != 0 {
                    return __WASI_ENOTDIR;
                }
                if o_flags & __WASI_O_EXCL != 0 && path.exists() {
                    return __WASI_EEXIST;
                }
                let write_permission = adjusted_rights & __WASI_RIGHT_FD_WRITE != 0;
                // append, truncate, and create all require the permission to write
                let (append_permission, truncate_permission, create_permission) =
                    if write_permission {
                        (
                            fs_flags & __WASI_FDFLAG_APPEND != 0,
                            o_flags & __WASI_O_TRUNC != 0,
                            o_flags & __WASI_O_CREAT != 0,
                        )
                    } else {
                        (false, false, false)
                    };
                let open_options = open_options
                    .read(true)
                    // TODO: ensure these rights are actually valid given parent, etc.
                    .write(write_permission)
                    .create(create_permission)
                    .append(append_permission)
                    .truncate(truncate_permission);
                open_flags |= Fd::READ;
                if adjusted_rights & __WASI_RIGHT_FD_WRITE != 0 {
                    open_flags |= Fd::WRITE;
                }
                if o_flags & __WASI_O_CREAT != 0 {
                    open_flags |= Fd::CREATE;
                }
                if o_flags & __WASI_O_TRUNC != 0 {
                    open_flags |= Fd::TRUNCATE;
                }
                *handle = Some(wasi_try!(open_options
                    .open(&path)
                    .map_err(fs_error_into_wasi_err)));
            }
            Kind::Buffer { .. } => unimplemented!("wasi::path_open for Buffer type files"),
            Kind::Dir { .. } | Kind::Root { .. } => {
                // TODO: adjust these to be correct
                if o_flags & __WASI_O_EXCL != 0 && path_arg.exists() {
                    return __WASI_EEXIST;
                }
            }
            Kind::Symlink {
                base_po_dir,
                path_to_symlink,
                relative_path,
            } => {
                // I think this should return an error (because symlinks should be resolved away by the path traversal)
                // TODO: investigate this
                unimplemented!("SYMLINKS IN PATH_OPEN");
            }
        }
        inode
    } else {
        // less-happy path, we have to try to create the file
        debug!("Maybe creating file");
        if o_flags & __WASI_O_CREAT != 0 {
            if o_flags & __WASI_O_DIRECTORY != 0 {
                return __WASI_ENOTDIR;
            }
            debug!("Creating file");
            // strip end file name

            let (parent_inode, new_entity_name) = wasi_try!(state.fs.get_parent_inode_at_path(
                dirfd,
                &path_arg,
                dirflags & __WASI_LOOKUP_SYMLINK_FOLLOW != 0
            ));
            let new_file_host_path = match &state.fs.inodes[parent_inode].kind {
                Kind::Dir { path, .. } => {
                    let mut new_path = path.clone();
                    new_path.push(&new_entity_name);
                    new_path
                }
                Kind::Root { .. } => return __WASI_EACCES,
                _ => return __WASI_EINVAL,
            };
            // once we got the data we need from the parent, we lookup the host file
            // todo: extra check that opening with write access is okay
            let handle = {
                let open_options = open_options
                    .read(true)
                    .append(fs_flags & __WASI_FDFLAG_APPEND != 0)
                    // TODO: ensure these rights are actually valid given parent, etc.
                    // write access is required for creating a file
                    .write(true)
                    .create_new(true);
                open_flags |= Fd::READ | Fd::WRITE | Fd::CREATE | Fd::TRUNCATE;

                Some(wasi_try!(open_options.open(&new_file_host_path).map_err(
                    |e| {
                        debug!("Error opening file {}", e);
                        fs_error_into_wasi_err(e)
                    }
                )))
            };

            let new_inode = {
                let kind = Kind::File {
                    handle,
                    path: new_file_host_path,
                    fd: None,
                };
                wasi_try!(state.fs.create_inode(kind, false, new_entity_name.clone()))
            };

            if let Kind::Dir {
                ref mut entries, ..
            } = &mut state.fs.inodes[parent_inode].kind
            {
                entries.insert(new_entity_name, new_inode);
            }

            new_inode
        } else {
            return maybe_inode.unwrap_err();
        }
    };

    debug!(
        "inode {:?} value {:#?} found!",
        inode, state.fs.inodes[inode]
    );

    // TODO: check and reduce these
    // TODO: ensure a mutable fd to root can never be opened
    let out_fd = wasi_try!(state.fs.create_fd(
        adjusted_rights,
        fs_rights_inheriting,
        fs_flags,
        open_flags,
        inode
    ));

    wasi_try_mem!(fd_ref.write(out_fd));
    debug!("wasi::path_open returning fd {}", out_fd);

    __WASI_ESUCCESS
}

/// ### `path_readlink()`
/// Read the value of a symlink
/// Inputs:
/// - `__wasi_fd_t dir_fd`
///     The base directory from which `path` is understood
/// - `const char *path`
///     Pointer to UTF-8 bytes that make up the path to the symlink
/// - `u32 path_len`
///     The number of bytes to read from `path`
/// - `u32 buf_len`
///     Space available pointed to by `buf`
/// Outputs:
/// - `char *buf`
///     Pointer to characters containing the path that the symlink points to
/// - `u32 buf_used`
///     The number of bytes written to `buf`
pub fn path_readlink(
    thread: &WasiThread,
    dir_fd: __wasi_fd_t,
    path: WasmPtr<u8>,
    path_len: u32,
    buf: WasmPtr<u8>,
    buf_len: u32,
    buf_used: WasmPtr<u32>,
) -> __wasi_errno_t {
    debug!("wasi::path_readlink");
    let (memory, mut state) = thread.get_memory_and_wasi_state(0);

    let base_dir = wasi_try!(state.fs.fd_map.get(&dir_fd).ok_or(__WASI_EBADF));
    if !has_rights(base_dir.rights, __WASI_RIGHT_PATH_READLINK) {
        return __WASI_EACCES;
    }
    let path_str = unsafe { get_input_str!(memory, path, path_len) };
    let inode = wasi_try!(state.fs.get_inode_at_path(dir_fd, &path_str, false));

    if let Kind::Symlink { relative_path, .. } = &state.fs.inodes[inode].kind {
        let rel_path_str = relative_path.to_string_lossy();
        debug!("Result => {:?}", rel_path_str);
        let bytes = rel_path_str.as_bytes();
        if bytes.len() >= buf_len as usize {
            return __WASI_EOVERFLOW;
        }

        let out = wasi_try_mem!(buf.slice(memory, bytes.len() as u32));
        wasi_try_mem!(out.write_slice(bytes));
        // should we null terminate this?

        wasi_try_mem!(buf_used.deref(memory).write(bytes.len() as u32));
    } else {
        return __WASI_EINVAL;
    }

    __WASI_ESUCCESS
}

/// Returns __WASI_ENOTEMTPY if directory is not empty
pub fn path_remove_directory(
    thread: &WasiThread,
    fd: __wasi_fd_t,
    path: WasmPtr<u8>,
    path_len: u32,
) -> __wasi_errno_t {
    // TODO check if fd is a dir, ensure it's within sandbox, etc.
    debug!("wasi::path_remove_directory");
    let (memory, mut state) = thread.get_memory_and_wasi_state(0);

    let base_dir = wasi_try!(state.fs.fd_map.get(&fd).ok_or(__WASI_EBADF));
    let path_str = unsafe { get_input_str!(memory, path, path_len) };

    let inode = wasi_try!(state.fs.get_inode_at_path(fd, &path_str, false));
    let (parent_inode, childs_name) =
        wasi_try!(state
            .fs
            .get_parent_inode_at_path(fd, std::path::Path::new(&path_str), false));

    let host_path_to_remove = match &state.fs.inodes[inode].kind {
        Kind::Dir { entries, path, .. } => {
            if !entries.is_empty() || wasi_try!(state.fs_read_dir(path)).count() != 0 {
                return __WASI_ENOTEMPTY;
            }
            path.clone()
        }
        Kind::Root { .. } => return __WASI_EACCES,
        _ => return __WASI_ENOTDIR,
    };

    match &mut state.fs.inodes[parent_inode].kind {
        Kind::Dir {
            ref mut entries, ..
        } => {
            let removed_inode = wasi_try!(entries.remove(&childs_name).ok_or(__WASI_EINVAL));
            // TODO: make this a debug assert in the future
            assert!(inode == removed_inode);
        }
        Kind::Root { .. } => return __WASI_EACCES,
        _ => unreachable!(
            "Internal logic error in wasi::path_remove_directory, parent is not a directory"
        ),
    }

    if let Err(err) = state.fs_remove_dir(host_path_to_remove) {
        // reinsert to prevent FS from being in bad state
        if let Kind::Dir {
            ref mut entries, ..
        } = &mut state.fs.inodes[parent_inode].kind
        {
            entries.insert(childs_name, inode);
        }
        return err;
    }

    __WASI_ESUCCESS
}

/// ### `path_rename()`
/// Rename a file or directory
/// Inputs:
/// - `__wasi_fd_t old_fd`
///     The base directory for `old_path`
/// - `const char* old_path`
///     Pointer to UTF8 bytes, the file to be renamed
/// - `u32 old_path_len`
///     The number of bytes to read from `old_path`
/// - `__wasi_fd_t new_fd`
///     The base directory for `new_path`
/// - `const char* new_path`
///     Pointer to UTF8 bytes, the new file name
/// - `u32 new_path_len`
///     The number of bytes to read from `new_path`
pub fn path_rename(
    thread: &WasiThread,
    old_fd: __wasi_fd_t,
    old_path: WasmPtr<u8>,
    old_path_len: u32,
    new_fd: __wasi_fd_t,
    new_path: WasmPtr<u8>,
    new_path_len: u32,
) -> __wasi_errno_t {
    debug!(
        "wasi::path_rename: old_fd = {}, new_fd = {}",
        old_fd, new_fd
    );
    let (memory, mut state) = thread.get_memory_and_wasi_state(0);
    let source_str = unsafe { get_input_str!(memory, old_path, old_path_len) };
    let source_path = std::path::Path::new(&source_str);
    let target_str = unsafe { get_input_str!(memory, new_path, new_path_len) };
    let target_path = std::path::Path::new(&target_str);
    debug!("=> rename from {} to {}", &source_str, &target_str);

    {
        let source_fd = wasi_try!(state.fs.get_fd(old_fd));
        if !has_rights(source_fd.rights, __WASI_RIGHT_PATH_RENAME_SOURCE) {
            return __WASI_EACCES;
        }
        let target_fd = wasi_try!(state.fs.get_fd(new_fd));
        if !has_rights(target_fd.rights, __WASI_RIGHT_PATH_RENAME_TARGET) {
            return __WASI_EACCES;
        }
    }

    let (source_parent_inode, source_entry_name) =
        wasi_try!(state.fs.get_parent_inode_at_path(old_fd, source_path, true));
    let (target_parent_inode, target_entry_name) =
        wasi_try!(state.fs.get_parent_inode_at_path(new_fd, target_path, true));

    let host_adjusted_target_path = match &state.fs.inodes[target_parent_inode].kind {
        Kind::Dir { entries, path, .. } => {
            if entries.contains_key(&target_entry_name) {
                return __WASI_EEXIST;
            }
            let mut out_path = path.clone();
            out_path.push(std::path::Path::new(&target_entry_name));
            out_path
        }
        Kind::Root { .. } => return __WASI_ENOTCAPABLE,
        Kind::Symlink { .. } | Kind::File { .. } | Kind::Buffer { .. } => {
            unreachable!("Fatal internal logic error: parent of inode is not a directory")
        }
    };

    let source_entry = match &mut state.fs.inodes[source_parent_inode].kind {
        Kind::Dir { entries, .. } => {
            wasi_try!(entries.remove(&source_entry_name).ok_or(__WASI_ENOENT))
        }
        Kind::Root { .. } => return __WASI_ENOTCAPABLE,
        Kind::Symlink { .. } | Kind::File { .. } | Kind::Buffer { .. } => {
            unreachable!("Fatal internal logic error: parent of inode is not a directory")
        }
    };

    match &mut state.fs.inodes[source_entry].kind {
        Kind::File {
            handle, ref path, ..
        } => {
            // TODO: investigate why handle is not always there, it probably should be.
            // My best guess is the fact that a handle means currently open and a path
            // just means reference to host file on disk. But ideally those concepts
            // could just be unified even if there's a `Box<dyn VirtualFile>` which just
            // implements the logic of "I'm not actually a file, I'll try to be as needed".
            let result = if let Some(h) = handle {
                state.fs_rename(&source_path, &host_adjusted_target_path)
            } else {
                let path_clone = path.clone();
                let out = state.fs_rename(&path_clone, &host_adjusted_target_path);
                if let Kind::File { ref mut path, .. } = &mut state.fs.inodes[source_entry].kind {
                    *path = host_adjusted_target_path;
                } else {
                    unreachable!()
                }
                out
            };
            // if the above operation failed we have to revert the previous change and then fail
            if let Err(e) = result {
                if let Kind::Dir { entries, .. } = &mut state.fs.inodes[source_parent_inode].kind {
                    entries.insert(source_entry_name, source_entry);
                    return e;
                }
            }
        }
        Kind::Dir { ref path, .. } => {
            let cloned_path = path.clone();
            if let Err(e) = state.fs_rename(cloned_path, &host_adjusted_target_path) {
                return e;
            }
            if let Kind::Dir { path, .. } = &mut state.fs.inodes[source_entry].kind {
                *path = host_adjusted_target_path;
            }
        }
        Kind::Buffer { .. } => {}
        Kind::Symlink { .. } => {}
        Kind::Root { .. } => unreachable!("The root can not be moved"),
    }

    if let Kind::Dir { entries, .. } = &mut state.fs.inodes[target_parent_inode].kind {
        let result = entries.insert(target_entry_name, source_entry);
        assert!(
            result.is_none(),
            "Fatal error: race condition on filesystem detected or internal logic error"
        );
    }

    __WASI_ESUCCESS
}

/// ### `path_symlink()`
/// Create a symlink
/// Inputs:
/// - `const char *old_path`
///     Array of UTF-8 bytes representing the source path
/// - `u32 old_path_len`
///     The number of bytes to read from `old_path`
/// - `__wasi_fd_t fd`
///     The base directory from which the paths are understood
/// - `const char *new_path`
///     Array of UTF-8 bytes representing the target path
/// - `u32 new_path_len`
///     The number of bytes to read from `new_path`
pub fn path_symlink(
<<<<<<< HEAD
    thread: &WasiThread,
    old_path: WasmPtr<u8, Array>,
=======
    env: &WasiEnv,
    old_path: WasmPtr<u8>,
>>>>>>> d704d847
    old_path_len: u32,
    fd: __wasi_fd_t,
    new_path: WasmPtr<u8>,
    new_path_len: u32,
) -> __wasi_errno_t {
    debug!("wasi::path_symlink");
    let (memory, mut state) = thread.get_memory_and_wasi_state(0);
    let old_path_str = unsafe { get_input_str!(memory, old_path, old_path_len) };
    let new_path_str = unsafe { get_input_str!(memory, new_path, new_path_len) };
    let base_fd = wasi_try!(state.fs.get_fd(fd));
    if !has_rights(base_fd.rights, __WASI_RIGHT_PATH_SYMLINK) {
        return __WASI_EACCES;
    }

    // get the depth of the parent + 1 (UNDER INVESTIGATION HMMMMMMMM THINK FISH ^ THINK FISH)
    let old_path_path = std::path::Path::new(&old_path_str);
    let (source_inode, _) = wasi_try!(state.fs.get_parent_inode_at_path(fd, old_path_path, true));
    let depth = wasi_try!(state.fs.path_depth_from_fd(fd, source_inode)) - 1;

    let new_path_path = std::path::Path::new(&new_path_str);
    let (target_parent_inode, entry_name) =
        wasi_try!(state.fs.get_parent_inode_at_path(fd, new_path_path, true));

    // short circuit if anything is wrong, before we create an inode
    match &state.fs.inodes[target_parent_inode].kind {
        Kind::Dir { entries, .. } => {
            if entries.contains_key(&entry_name) {
                return __WASI_EEXIST;
            }
        }
        Kind::Root { .. } => return __WASI_ENOTCAPABLE,
        Kind::File { .. } | Kind::Symlink { .. } | Kind::Buffer { .. } => {
            unreachable!("get_parent_inode_at_path returned something other than a Dir or Root")
        }
    }

    let mut source_path = std::path::Path::new(&old_path_str);
    let mut relative_path = std::path::PathBuf::new();
    for _ in 0..depth {
        relative_path.push("..");
    }
    relative_path.push(source_path);
    debug!(
        "Symlinking {} to {}",
        new_path_str,
        relative_path.to_string_lossy()
    );

    let kind = Kind::Symlink {
        base_po_dir: fd,
        path_to_symlink: std::path::PathBuf::from(new_path_str),
        relative_path,
    };
    let new_inode = state
        .fs
        .create_inode_with_default_stat(kind, false, entry_name.clone());

    if let Kind::Dir {
        ref mut entries, ..
    } = &mut state.fs.inodes[target_parent_inode].kind
    {
        entries.insert(entry_name, new_inode);
    }

    __WASI_ESUCCESS
}

/// ### `path_unlink_file()`
/// Unlink a file, deleting if the number of hardlinks is 1
/// Inputs:
/// - `__wasi_fd_t fd`
///     The base file descriptor from which the path is understood
/// - `const char *path`
///     Array of UTF-8 bytes representing the path
/// - `u32 path_len`
///     The number of bytes in the `path` array
pub fn path_unlink_file(
    thread: &WasiThread,
    fd: __wasi_fd_t,
    path: WasmPtr<u8>,
    path_len: u32,
) -> __wasi_errno_t {
    debug!("wasi::path_unlink_file");
    let (memory, mut state) = thread.get_memory_and_wasi_state(0);

    let base_dir = wasi_try!(state.fs.fd_map.get(&fd).ok_or(__WASI_EBADF));
    if !has_rights(base_dir.rights, __WASI_RIGHT_PATH_UNLINK_FILE) {
        return __WASI_EACCES;
    }
    let path_str = unsafe { get_input_str!(memory, path, path_len) };
    debug!("Requested file: {}", path_str);

    let inode = wasi_try!(state.fs.get_inode_at_path(fd, &path_str, false));
    let (parent_inode, childs_name) =
        wasi_try!(state
            .fs
            .get_parent_inode_at_path(fd, std::path::Path::new(&path_str), false));

    let removed_inode = match &mut state.fs.inodes[parent_inode].kind {
        Kind::Dir {
            ref mut entries, ..
        } => {
            let removed_inode = wasi_try!(entries.remove(&childs_name).ok_or(__WASI_EINVAL));
            // TODO: make this a debug assert in the future
            assert!(inode == removed_inode);
            debug_assert!(state.fs.inodes[inode].stat.st_nlink > 0);
            removed_inode
        }
        Kind::Root { .. } => return __WASI_EACCES,
        _ => unreachable!(
            "Internal logic error in wasi::path_unlink_file, parent is not a directory"
        ),
    };

    state.fs.inodes[removed_inode].stat.st_nlink -= 1;
    if state.fs.inodes[removed_inode].stat.st_nlink == 0 {
        match &mut state.fs.inodes[removed_inode].kind {
            Kind::File { handle, path, .. } => {
                if let Some(h) = handle {
                    wasi_try!(h.unlink().map_err(fs_error_into_wasi_err));
                } else {
                    // File is closed
                    // problem with the abstraction, we can't call unlink because there's no handle
                    // drop mutable borrow on `path`
                    let path = path.clone();
                    wasi_try!(state.fs_remove_file(path));
                }
            }
            Kind::Dir { .. } | Kind::Root { .. } => return __WASI_EISDIR,
            Kind::Symlink { .. } => {
                // TODO: actually delete real symlinks and do nothing for virtual symlinks
            }
            _ => unimplemented!("wasi::path_unlink_file for Buffer"),
        }
        // TODO: test this on Windows and actually make it portable
        // make the file an orphan fd if the fd is still open
        let fd_is_orphaned = if let Kind::File { handle, .. } = &state.fs.inodes[removed_inode].kind
        {
            handle.is_some()
        } else {
            false
        };
        let removed_inode_val = unsafe { state.fs.remove_inode(removed_inode) };
        assert!(
            removed_inode_val.is_some(),
            "Inode could not be removed because it doesn't exist"
        );

        if fd_is_orphaned {
            state
                .fs
                .orphan_fds
                .insert(removed_inode, removed_inode_val.unwrap());
        }
    }

    __WASI_ESUCCESS
}

/// ### `poll_oneoff()`
/// Concurrently poll for a set of events
/// Inputs:
/// - `const __wasi_subscription_t *in`
///     The events to subscribe to
/// - `__wasi_event_t *out`
///     The events that have occured
/// - `u32 nsubscriptions`
///     The number of subscriptions and the number of events
/// Output:
/// - `u32 nevents`
///     The number of events seen
pub fn poll_oneoff(
<<<<<<< HEAD
    thread: &WasiThread,
    in_: WasmPtr<__wasi_subscription_t, Array>,
    out_: WasmPtr<__wasi_event_t, Array>,
=======
    env: &WasiEnv,
    in_: WasmPtr<__wasi_subscription_t>,
    out_: WasmPtr<__wasi_event_t>,
>>>>>>> d704d847
    nsubscriptions: u32,
    nevents: WasmPtr<u32>,
) -> __wasi_errno_t {
    trace!("wasi::poll_oneoff");
    trace!("  => nsubscriptions = {}", nsubscriptions);
    let (memory, mut state) = thread.get_memory_and_wasi_state(0);

    let subscription_array = wasi_try_mem!(in_.slice(memory, nsubscriptions));
    let event_array = wasi_try_mem!(out_.slice(memory, nsubscriptions));
    let mut events_seen = 0;
    let out_ptr = nevents.deref(memory);

    let mut fds = vec![];
    let mut clock_subs = vec![];
    let mut in_events = vec![];
    let mut total_ns_slept = 0;

    for sub in subscription_array.iter() {
        let s: WasiSubscription = wasi_try!(wasi_try_mem!(sub.read()).try_into());
        let mut peb = PollEventBuilder::new();
        let mut ns_to_sleep = 0;

        let fd = match s.event_type {
            EventType::Read(__wasi_subscription_fs_readwrite_t { fd }) => {
                match fd {
                    __WASI_STDIN_FILENO | __WASI_STDOUT_FILENO | __WASI_STDERR_FILENO => (),
                    _ => {
                        let fd_entry = wasi_try!(state.fs.get_fd(fd));
                        if !has_rights(fd_entry.rights, __WASI_RIGHT_FD_READ) {
                            return __WASI_EACCES;
                        }
                    }
                }
                in_events.push(peb.add(PollEvent::PollIn).build());
                Some(fd)
            }
            EventType::Write(__wasi_subscription_fs_readwrite_t { fd }) => {
                match fd {
                    __WASI_STDIN_FILENO | __WASI_STDOUT_FILENO | __WASI_STDERR_FILENO => (),
                    _ => {
                        let fd_entry = wasi_try!(state.fs.get_fd(fd));

                        if !has_rights(fd_entry.rights, __WASI_RIGHT_FD_WRITE) {
                            return __WASI_EACCES;
                        }
                    }
                }
                in_events.push(peb.add(PollEvent::PollOut).build());
                Some(fd)
            }
            EventType::Clock(clock_info) => {
                if clock_info.clock_id == __WASI_CLOCK_REALTIME {
                    // this is a hack
                    // TODO: do this properly
                    ns_to_sleep = clock_info.timeout;
                    clock_subs.push(clock_info);
                    None
                } else {
                    unimplemented!("Polling not implemented for clocks yet");
                }
            }
        };

        if let Some(fd) = fd {
            let wasi_file_ref: &dyn VirtualFile = match fd {
                __WASI_STDERR_FILENO => {
                    wasi_try!(wasi_try!(state.fs.stderr().map_err(fs_error_into_wasi_err))
                        .as_ref()
                        .ok_or(__WASI_EBADF))
                    .as_ref()
                }
                __WASI_STDIN_FILENO => {
                    wasi_try!(wasi_try!(state.fs.stdin().map_err(fs_error_into_wasi_err))
                        .as_ref()
                        .ok_or(__WASI_EBADF))
                    .as_ref()
                }
                __WASI_STDOUT_FILENO => {
                    wasi_try!(wasi_try!(state.fs.stdout().map_err(fs_error_into_wasi_err))
                        .as_ref()
                        .ok_or(__WASI_EBADF))
                    .as_ref()
                }
                _ => {
                    let fd_entry = wasi_try!(state.fs.get_fd(fd));
                    let inode = fd_entry.inode;
                    if !has_rights(fd_entry.rights, __WASI_RIGHT_POLL_FD_READWRITE) {
                        return __WASI_EACCES;
                    }

                    match &state.fs.inodes[inode].kind {
                        Kind::File { handle, .. } => {
                            if let Some(h) = handle {
                                h.as_ref()
                            } else {
                                return __WASI_EBADF;
                            }
                        }
                        Kind::Dir { .. }
                        | Kind::Root { .. }
                        | Kind::Buffer { .. }
                        | Kind::Symlink { .. } => {
                            unimplemented!("polling read on non-files not yet supported")
                        }
                    }
                }
            };
            fds.push(wasi_file_ref);
        } else {
            let remaining_ns = ns_to_sleep as i64 - total_ns_slept as i64;
            if remaining_ns > 0 {
                debug!("Sleeping for {} nanoseconds", remaining_ns);
                let duration = std::time::Duration::from_nanos(remaining_ns as u64);
                thread.sleep(duration);
                total_ns_slept += remaining_ns;
            }
        }
    }
    let mut seen_events = vec![Default::default(); in_events.len()];
    wasi_try!(poll(
        fds.as_slice(),
        in_events.as_slice(),
        seen_events.as_mut_slice()
    )
    .map_err(fs_error_into_wasi_err));

    for (i, seen_event) in seen_events.into_iter().enumerate() {
        let mut flags = 0;
        let mut error = __WASI_EAGAIN;
        let mut bytes_available = 0;
        let event_iter = iterate_poll_events(seen_event);
        for event in event_iter {
            match event {
                PollEvent::PollError => error = __WASI_EIO,
                PollEvent::PollHangUp => flags = __WASI_EVENT_FD_READWRITE_HANGUP,
                PollEvent::PollInvalid => error = __WASI_EINVAL,
                PollEvent::PollIn => {
                    bytes_available = wasi_try!(fds[i]
                        .bytes_available_read()
                        .map_err(fs_error_into_wasi_err))
                    .unwrap_or(0usize);
                    error = __WASI_ESUCCESS;
                }
                PollEvent::PollOut => {
                    bytes_available = wasi_try!(fds[i]
                        .bytes_available_write()
                        .map_err(fs_error_into_wasi_err))
                    .unwrap_or(0usize);
                    error = __WASI_ESUCCESS;
                }
            }
        }
        let event = __wasi_event_t {
            userdata: wasi_try_mem!(subscription_array.index(i as u64).read()).userdata,
            error,
            type_: wasi_try_mem!(subscription_array.index(i as u64).read()).type_,
            u: unsafe {
                __wasi_event_u {
                    fd_readwrite: __wasi_event_fd_readwrite_t {
                        nbytes: bytes_available as u64,
                        flags,
                    },
                }
            },
        };
        wasi_try_mem!(event_array.index(events_seen as u64).write(event));
        events_seen += 1;
    }
    for clock_info in clock_subs {
        let event = __wasi_event_t {
            // TOOD: review userdata value
            userdata: 0,
            error: __WASI_ESUCCESS,
            type_: __WASI_EVENTTYPE_CLOCK,
            u: unsafe {
                __wasi_event_u {
                    fd_readwrite: __wasi_event_fd_readwrite_t {
                        nbytes: 0,
                        flags: 0,
                    },
                }
            },
        };
        wasi_try_mem!(event_array.index(events_seen as u64).write(event));
        events_seen += 1;
    }
    wasi_try_mem!(out_ptr.write(events_seen as u32));
    __WASI_ESUCCESS
}

<<<<<<< HEAD
pub fn proc_exit(thread: &WasiThread, code: __wasi_exitcode_t) -> Result<(), WasiError> {
=======
#[cfg(feature = "js")]
pub fn poll_oneoff(
    env: &WasiEnv,
    in_: WasmPtr<__wasi_subscription_t>,
    out_: WasmPtr<__wasi_event_t>,
    nsubscriptions: u32,
    nevents: WasmPtr<u32>,
) -> __wasi_errno_t {
    unimplemented!();
}

pub fn proc_exit(env: &WasiEnv, code: __wasi_exitcode_t) -> Result<(), WasiError> {
>>>>>>> d704d847
    debug!("wasi::proc_exit, {}", code);
    Err(WasiError::Exit(code))
}

pub fn proc_raise(thread: &WasiThread, sig: __wasi_signal_t) -> __wasi_errno_t {
    debug!("wasi::proc_raise");
    unimplemented!("wasi::proc_raise")
}

/// ### `random_get()`
/// Fill buffer with high-quality random data.  This function may be slow and block
/// Inputs:
/// - `void *buf`
///     A pointer to a buffer where the random bytes will be written
/// - `size_t buf_len`
///     The number of bytes that will be written
pub fn random_get(thread: &WasiThread, buf: u32, buf_len: u32) -> __wasi_errno_t {
    debug!("wasi::random_get buf_len: {}", buf_len);
    let memory = thread.memory();
    let mut u8_buffer = vec![0; buf_len as usize];
    let res = getrandom::getrandom(&mut u8_buffer);
    match res {
        Ok(()) => {
            let buf = wasi_try_mem!(WasmPtr::<u8>::new(buf).slice(memory, buf_len));
            wasi_try_mem!(buf.write_slice(&u8_buffer));
            __WASI_ESUCCESS
        }
        Err(_) => __WASI_EIO,
    }
}

/// ### `sched_yield()`
/// Yields execution of the thread
pub fn sched_yield(thread: &WasiThread) -> __wasi_errno_t {
    trace!("wasi::sched_yield");
    thread.yield_now();
    __WASI_ESUCCESS
}

pub fn sock_recv(
    thread: &WasiThread,
    sock: __wasi_fd_t,
    ri_data: WasmPtr<__wasi_iovec_t>,
    ri_data_len: u32,
    ri_flags: __wasi_riflags_t,
    ro_datalen: WasmPtr<u32>,
    ro_flags: WasmPtr<__wasi_roflags_t>,
) -> __wasi_errno_t {
    debug!("wasi::sock_recv");
    unimplemented!("wasi::sock_recv")
}
pub fn sock_send(
    thread: &WasiThread,
    sock: __wasi_fd_t,
    si_data: WasmPtr<__wasi_ciovec_t>,
    si_data_len: u32,
    si_flags: __wasi_siflags_t,
    so_datalen: WasmPtr<u32>,
) -> __wasi_errno_t {
    debug!("wasi::sock_send");
    unimplemented!("wasi::sock_send")
}
pub fn sock_shutdown(
    thread: &WasiThread,
    sock: __wasi_fd_t,
    how: __wasi_sdflags_t,
) -> __wasi_errno_t {
    debug!("wasi::sock_shutdown");
    unimplemented!("wasi::sock_shutdown")
}<|MERGE_RESOLUTION|>--- conflicted
+++ resolved
@@ -57,36 +57,13 @@
     iovs_arr_cell: WasmSlice<__wasi_ciovec_t>,
 ) -> Result<u32, __wasi_errno_t> {
     let mut bytes_written = 0;
-<<<<<<< HEAD
-
-    // We allocate the raw_bytes first once instead of
-    // N times in the loop.
-    let mut raw_bytes: Vec<u8> = vec![0; 4096];
-
-    for iov in iovs_arr_cell {
-        let iov_inner = iov.get();
-        raw_bytes.clear();
-        raw_bytes.resize(iov_inner.buf_len as usize, 0);
-        unsafe {
-            let src = &memory
-                .uint8view()
-                .subarray(
-                    iov_inner.buf as u32,
-                    iov_inner.buf as u32 + iov_inner.buf_len as u32,
-                )
-                .copy_to(&mut raw_bytes);
-        }
-
-        write_loc.write_all(&raw_bytes).map_err(|e| map_io_err(e))?;
-=======
     for iov in iovs_arr_cell.iter() {
         let iov_inner = iov.read().map_err(mem_error_to_wasi)?;
         let bytes = WasmPtr::<u8>::new(iov_inner.buf)
             .slice(memory, iov_inner.buf_len)
             .map_err(mem_error_to_wasi)?;
         let bytes = bytes.read_to_vec().map_err(mem_error_to_wasi)?;
-        write_loc.write_all(&bytes).map_err(|_| __WASI_EIO)?;
->>>>>>> d704d847
+        write_loc.write_all(&bytes).map_err(map_io_err)?;
 
         bytes_written += iov_inner.buf_len;
     }
@@ -118,25 +95,12 @@
         let iov_inner = iov.read().map_err(mem_error_to_wasi)?;
         raw_bytes.clear();
         raw_bytes.resize(iov_inner.buf_len as usize, 0);
-<<<<<<< HEAD
-        bytes_read += reader.read(&mut raw_bytes).map_err(|e| map_io_err(e))? as u32;
-        unsafe {
-            memory
-                .uint8view()
-                .subarray(
-                    iov_inner.buf as u32,
-                    iov_inner.buf as u32 + iov_inner.buf_len as u32,
-                )
-                .copy_from(&raw_bytes);
-        }
-=======
-        bytes_read += reader.read(&mut raw_bytes).map_err(|_| __WASI_EIO)? as u32;
+        bytes_read += reader.read(&mut raw_bytes).map_err(map_io_err)? as u32;
 
         let buf = WasmPtr::<u8>::new(iov_inner.buf)
             .slice(memory, iov_inner.buf_len)
             .map_err(mem_error_to_wasi)?;
         buf.write_slice(&raw_bytes).map_err(mem_error_to_wasi)?;
->>>>>>> d704d847
     }
     Ok(bytes_read)
 }
@@ -189,15 +153,9 @@
 ///     A pointer to a buffer to write the argument string data.
 ///
 pub fn args_get(
-<<<<<<< HEAD
-    thread: &WasiThread,
-    argv: WasmPtr<WasmPtr<u8, Array>, Array>,
-    argv_buf: WasmPtr<u8, Array>,
-=======
-    env: &WasiEnv,
+    thread: &WasiThread,
     argv: WasmPtr<WasmPtr<u8>>,
     argv_buf: WasmPtr<u8>,
->>>>>>> d704d847
 ) -> __wasi_errno_t {
     debug!("wasi::args_get");
     let (memory, mut state) = thread.get_memory_and_wasi_state(0);
@@ -312,15 +270,9 @@
 /// - `char *environ_buf`
 ///     A pointer to a buffer to write the environment variable string data.
 pub fn environ_get(
-<<<<<<< HEAD
-    thread: &WasiThread,
-    environ: WasmPtr<WasmPtr<u8, Array>, Array>,
-    environ_buf: WasmPtr<u8, Array>,
-=======
-    env: &WasiEnv,
+    thread: &WasiThread,
     environ: WasmPtr<WasmPtr<u8>>,
     environ_buf: WasmPtr<u8>,
->>>>>>> d704d847
 ) -> __wasi_errno_t {
     debug!(
         "wasi::environ_get. Environ: {:?}, environ_buf: {:?}",
@@ -739,18 +691,10 @@
             match &mut state.fs.inodes[inode].kind {
                 Kind::File { handle, .. } => {
                     if let Some(h) = handle {
-<<<<<<< HEAD
                         wasi_try!(h
                             .seek(std::io::SeekFrom::Start(offset as u64))
                             .map_err(map_io_err));
-                        wasi_try!(read_bytes(h, memory, &iov_cells))
-=======
-                        wasi_try!(
-                            h.seek(std::io::SeekFrom::Start(offset as u64)).ok(),
-                            __WASI_EIO
-                        );
                         wasi_try!(read_bytes(h, memory, iovs))
->>>>>>> d704d847
                     } else {
                         return __WASI_EINVAL;
                     }
@@ -802,13 +746,8 @@
         "wasi::fd_prestat_dir_name: fd={}, path_len={}",
         fd, path_len
     );
-<<<<<<< HEAD
-    let (memory, mut state) = thread.get_memory_and_wasi_state(0);
-    let path_chars = wasi_try!(path.deref(memory, 0, path_len));
-=======
-    let (memory, mut state) = env.get_memory_and_wasi_state(0);
+    let (memory, mut state) = thread.get_memory_and_wasi_state(0);
     let path_chars = wasi_try_mem!(path.slice(memory, path_len));
->>>>>>> d704d847
 
     let real_fd = wasi_try!(state.fs.fd_map.get(&fd).ok_or(__WASI_EBADF));
     let inode_val = &state.fs.inodes[real_fd.inode];
@@ -860,15 +799,9 @@
 ) -> __wasi_errno_t {
     trace!("wasi::fd_pwrite");
     // TODO: refactor, this is just copied from `fd_write`...
-<<<<<<< HEAD
-    let (memory, mut state) = thread.get_memory_and_wasi_state(0);
-    let iovs_arr_cell = wasi_try!(iovs.deref(memory, 0, iovs_len));
-    let nwritten_cell = wasi_try!(nwritten.deref(memory));
-=======
-    let (memory, mut state) = env.get_memory_and_wasi_state(0);
+    let (memory, mut state) = thread.get_memory_and_wasi_state(0);
     let iovs_arr = wasi_try_mem!(iovs.slice(memory, iovs_len));
     let nwritten_ref = nwritten.deref(memory);
->>>>>>> d704d847
 
     let bytes_written = match fd {
         __WASI_STDIN_FILENO => return __WASI_EINVAL,
@@ -1186,13 +1119,8 @@
     newoffset: WasmPtr<__wasi_filesize_t>,
 ) -> __wasi_errno_t {
     debug!("wasi::fd_seek: fd={}, offset={}", fd, offset);
-<<<<<<< HEAD
-    let (memory, mut state) = thread.get_memory_and_wasi_state(0);
-    let new_offset_cell = wasi_try!(newoffset.deref(memory));
-=======
-    let (memory, mut state) = env.get_memory_and_wasi_state(0);
+    let (memory, mut state) = thread.get_memory_and_wasi_state(0);
     let new_offset_ref = newoffset.deref(memory);
->>>>>>> d704d847
 
     let fd_entry = wasi_try!(state.fs.fd_map.get_mut(&fd).ok_or(__WASI_EBADF));
 
@@ -1292,13 +1220,8 @@
     offset: WasmPtr<__wasi_filesize_t>,
 ) -> __wasi_errno_t {
     debug!("wasi::fd_tell");
-<<<<<<< HEAD
-    let (memory, mut state) = thread.get_memory_and_wasi_state(0);
-    let offset_cell = wasi_try!(offset.deref(memory));
-=======
-    let (memory, mut state) = env.get_memory_and_wasi_state(0);
+    let (memory, mut state) = thread.get_memory_and_wasi_state(0);
     let offset_ref = offset.deref(memory);
->>>>>>> d704d847
 
     let fd_entry = wasi_try!(state.fs.fd_map.get_mut(&fd).ok_or(__WASI_EBADF));
 
@@ -1332,24 +1255,10 @@
     iovs_len: u32,
     nwritten: WasmPtr<u32>,
 ) -> __wasi_errno_t {
-<<<<<<< HEAD
     trace!("wasi::fd_write: fd={}", fd);
     let (memory, mut state) = thread.get_memory_and_wasi_state(0);
-    let iovs_arr_cell = wasi_try!(iovs.deref(memory, 0, iovs_len));
-    let nwritten_cell = wasi_try!(nwritten.deref(memory));
-=======
-    // If we are writing to stdout or stderr
-    // we skip debug to not pollute the stdout/err
-    // and do debugging happily after :)
-    if fd != __WASI_STDOUT_FILENO && fd != __WASI_STDERR_FILENO {
-        debug!("wasi::fd_write: fd={}", fd);
-    } else {
-        trace!("wasi::fd_write: fd={}", fd);
-    }
-    let (memory, mut state) = env.get_memory_and_wasi_state(0);
     let iovs_arr = wasi_try_mem!(iovs.slice(memory, iovs_len));
     let nwritten_ref = nwritten.deref(memory);
->>>>>>> d704d847
 
     let bytes_written = match fd {
         __WASI_STDIN_FILENO => return __WASI_EINVAL,
@@ -2214,13 +2123,8 @@
 /// - `u32 new_path_len`
 ///     The number of bytes to read from `new_path`
 pub fn path_symlink(
-<<<<<<< HEAD
-    thread: &WasiThread,
-    old_path: WasmPtr<u8, Array>,
-=======
-    env: &WasiEnv,
+    thread: &WasiThread,
     old_path: WasmPtr<u8>,
->>>>>>> d704d847
     old_path_len: u32,
     fd: __wasi_fd_t,
     new_path: WasmPtr<u8>,
@@ -2393,15 +2297,9 @@
 /// - `u32 nevents`
 ///     The number of events seen
 pub fn poll_oneoff(
-<<<<<<< HEAD
-    thread: &WasiThread,
-    in_: WasmPtr<__wasi_subscription_t, Array>,
-    out_: WasmPtr<__wasi_event_t, Array>,
-=======
-    env: &WasiEnv,
+    thread: &WasiThread,
     in_: WasmPtr<__wasi_subscription_t>,
     out_: WasmPtr<__wasi_event_t>,
->>>>>>> d704d847
     nsubscriptions: u32,
     nevents: WasmPtr<u32>,
 ) -> __wasi_errno_t {
@@ -2592,22 +2490,7 @@
     __WASI_ESUCCESS
 }
 
-<<<<<<< HEAD
 pub fn proc_exit(thread: &WasiThread, code: __wasi_exitcode_t) -> Result<(), WasiError> {
-=======
-#[cfg(feature = "js")]
-pub fn poll_oneoff(
-    env: &WasiEnv,
-    in_: WasmPtr<__wasi_subscription_t>,
-    out_: WasmPtr<__wasi_event_t>,
-    nsubscriptions: u32,
-    nevents: WasmPtr<u32>,
-) -> __wasi_errno_t {
-    unimplemented!();
-}
-
-pub fn proc_exit(env: &WasiEnv, code: __wasi_exitcode_t) -> Result<(), WasiError> {
->>>>>>> d704d847
     debug!("wasi::proc_exit, {}", code);
     Err(WasiError::Exit(code))
 }
