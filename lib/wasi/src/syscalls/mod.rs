--- conflicted
+++ resolved
@@ -2521,22 +2521,7 @@
     __WASI_ESUCCESS
 }
 
-<<<<<<< HEAD
-pub fn proc_exit(thread: &WasiThread, code: __wasi_exitcode_t) {
-=======
-#[cfg(feature = "js")]
-pub fn poll_oneoff(
-    env: &WasiEnv,
-    in_: WasmPtr<__wasi_subscription_t, Array>,
-    out_: WasmPtr<__wasi_event_t, Array>,
-    nsubscriptions: u32,
-    nevents: WasmPtr<u32>,
-) -> __wasi_errno_t {
-    unimplemented!();
-}
-
-pub fn proc_exit(env: &WasiEnv, code: __wasi_exitcode_t) -> Result<(), WasiError> {
->>>>>>> a6622659
+pub fn proc_exit(thread: &WasiThread, code: __wasi_exitcode_t) -> Result<(), WasiError> {
     debug!("wasi::proc_exit, {}", code);
     Err(WasiError::Exit(code))
 }
