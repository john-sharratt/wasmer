#![allow(unused, clippy::too_many_arguments, clippy::cognitive_complexity)]

pub mod types {
    pub use wasmer_wasi_types::*;
}

#[cfg(any(
    target_os = "freebsd",
    target_os = "linux",
    target_os = "android",
    target_vendor = "apple"
))]
pub mod unix;
#[cfg(any(target_arch = "wasm32"))]
pub mod wasm32;
#[cfg(any(target_os = "windows"))]
pub mod windows;

pub mod legacy;

use self::types::*;
use crate::utils::map_io_err;
use crate::{
    mem_error_to_wasi,
    state::{
        self, fs_error_into_wasi_err, iterate_poll_events, poll,
        virtual_file_type_to_wasi_file_type, Fd, Inode, InodeVal, Kind, PollEvent,
        PollEventBuilder, WasiState, MAX_SYMLINKS,
    },
    WasiEnv, WasiError, WasiThread,
};
use std::borrow::Borrow;
use std::convert::{Infallible, TryInto};
use std::io::{self, Read, Seek, Write};
use std::time::Duration;
use std::ops::{Deref, DerefMut};
use std::sync::atomic::Ordering;
use tracing::{debug, trace};
use wasmer::{Memory, RuntimeError, Value, WasmPtr, WasmSlice};
use wasmer_vfs::{FsError, VirtualFile};

#[cfg(any(
    target_os = "freebsd",
    target_os = "linux",
    target_os = "android",
    target_vendor = "apple"
))]
pub use unix::*;

#[cfg(any(target_os = "windows"))]
pub use windows::*;

#[cfg(any(target_arch = "wasm32"))]
pub use wasm32::*;

fn write_bytes_inner<T: Write>(
    mut write_loc: T,
    memory: &Memory,
    iovs_arr_cell: WasmSlice<__wasi_ciovec_t>,
) -> Result<u32, __wasi_errno_t> {
    let mut bytes_written = 0;
    for iov in iovs_arr_cell.iter() {
        let iov_inner = iov.read().map_err(mem_error_to_wasi)?;
        let bytes = WasmPtr::<u8>::new(iov_inner.buf)
            .slice(memory, iov_inner.buf_len)
            .map_err(mem_error_to_wasi)?;
        let bytes = bytes.read_to_vec().map_err(mem_error_to_wasi)?;
<<<<<<< HEAD
        write_loc.write_all(&bytes).map_err(map_io_err)?;

=======
        write_loc.write_all(&bytes).map_err(|_| __WASI_EIO)?;

        // TODO: handle failure more accurately
>>>>>>> 09d5d6da
        bytes_written += iov_inner.buf_len;
    }
    Ok(bytes_written)
}

fn write_bytes<T: Write>(
    mut write_loc: T,
    memory: &Memory,
    iovs_arr: WasmSlice<__wasi_ciovec_t>,
) -> Result<u32, __wasi_errno_t> {
    let result = write_bytes_inner(&mut write_loc, memory, iovs_arr);
    write_loc.flush();
    result
}

fn read_bytes<T: Read>(
    mut reader: T,
    memory: &Memory,
    iovs_arr: WasmSlice<__wasi_iovec_t>,
) -> Result<u32, __wasi_errno_t> {
    let mut bytes_read = 0;

    // We allocate the raw_bytes first once instead of
    // N times in the loop.
    let mut raw_bytes: Vec<u8> = vec![0; 1024];

    for iov in iovs_arr.iter() {
        let iov_inner = iov.read().map_err(mem_error_to_wasi)?;
        raw_bytes.clear();
        raw_bytes.resize(iov_inner.buf_len as usize, 0);
<<<<<<< HEAD
        bytes_read += reader.read(&mut raw_bytes).map_err(map_io_err)? as u32;
=======
        bytes_read += reader.read(&mut raw_bytes).map_err(|_| __WASI_EIO)? as u32;
>>>>>>> 09d5d6da

        let buf = WasmPtr::<u8>::new(iov_inner.buf)
            .slice(memory, iov_inner.buf_len)
            .map_err(mem_error_to_wasi)?;
        buf.write_slice(&raw_bytes).map_err(mem_error_to_wasi)?;
    }
    Ok(bytes_read)
}

/// checks that `rights_check_set` is a subset of `rights_set`
fn has_rights(rights_set: __wasi_rights_t, rights_check_set: __wasi_rights_t) -> bool {
    rights_set | rights_check_set == rights_set
}

#[must_use]
fn write_buffer_array(
    memory: &Memory,
    from: &[Vec<u8>],
    ptr_buffer: WasmPtr<WasmPtr<u8>>,
    buffer: WasmPtr<u8>,
) -> __wasi_errno_t {
    let ptrs = wasi_try_mem!(ptr_buffer.slice(memory, from.len() as u32));

    let mut current_buffer_offset = 0;
    for ((i, sub_buffer), ptr) in from.iter().enumerate().zip(ptrs.iter()) {
        trace!("ptr: {:?}, subbuffer: {:?}", ptr, sub_buffer);
        let new_ptr = WasmPtr::new(buffer.offset() + current_buffer_offset);
        wasi_try_mem!(ptr.write(new_ptr));

        let data = wasi_try_mem!(new_ptr.slice(memory, sub_buffer.len() as u32));
        wasi_try_mem!(data.write_slice(sub_buffer));
        wasi_try_mem!(wasi_try_mem!(new_ptr.add(sub_buffer.len() as u32)).write(memory, 0));

        current_buffer_offset += sub_buffer.len() as u32 + 1;
    }

    __WASI_ESUCCESS
}

fn get_current_time_in_nanos() -> Result<__wasi_timestamp_t, __wasi_errno_t> {
    let now = std::time::SystemTime::now();
    let duration = now
        .duration_since(std::time::SystemTime::UNIX_EPOCH)
        .map_err(|_| __WASI_EIO)?;
    Ok(duration.as_nanos() as __wasi_timestamp_t)
}

/// ### `args_get()`
/// Read command-line argument data.
/// The sizes of the buffers should match that returned by [`args_sizes_get()`](#args_sizes_get).
/// Inputs:
/// - `char **argv`
///     A pointer to a buffer to write the argument pointers.
/// - `char *argv_buf`
///     A pointer to a buffer to write the argument string data.
///
pub fn args_get(
<<<<<<< HEAD
    thread: &WasiThread,
=======
    env: &WasiEnv,
>>>>>>> 09d5d6da
    argv: WasmPtr<WasmPtr<u8>>,
    argv_buf: WasmPtr<u8>,
) -> __wasi_errno_t {
    debug!("wasi::args_get");
    let (memory, state) = thread.get_memory_and_wasi_state(0);

    let result = write_buffer_array(memory, &*state.args, argv, argv_buf);

    debug!(
        "=> args:\n{}",
        state
            .args
            .iter()
            .enumerate()
            .map(|(i, v)| format!("{:>20}: {}", i, ::std::str::from_utf8(v).unwrap()))
            .collect::<Vec<String>>()
            .join("\n")
    );

    result
}

/// ### `args_sizes_get()`
/// Return command-line argument data sizes.
/// Outputs:
/// - `size_t *argc`
///     The number of arguments.
/// - `size_t *argv_buf_size`
///     The size of the argument string data.
pub fn args_sizes_get(
    thread: &WasiThread,
    argc: WasmPtr<u32>,
    argv_buf_size: WasmPtr<u32>,
) -> __wasi_errno_t {
    debug!("wasi::args_sizes_get");
    let (memory, state) = thread.get_memory_and_wasi_state(0);

    let argc = argc.deref(memory);
    let argv_buf_size = argv_buf_size.deref(memory);

    let argc_val = state.args.len() as u32;
    let argv_buf_size_val = state.args.iter().map(|v| v.len() as u32 + 1).sum();
    wasi_try_mem!(argc.write(argc_val));
    wasi_try_mem!(argv_buf_size.write(argv_buf_size_val));

    debug!("=> argc={}, argv_buf_size={}", argc_val, argv_buf_size_val);

    __WASI_ESUCCESS
}

/// ### `clock_res_get()`
/// Get the resolution of the specified clock
/// Input:
/// - `__wasi_clockid_t clock_id`
///     The ID of the clock to get the resolution of
/// Output:
/// - `__wasi_timestamp_t *resolution`
///     The resolution of the clock in nanoseconds
pub fn clock_res_get(
    thread: &WasiThread,
    clock_id: __wasi_clockid_t,
    resolution: WasmPtr<__wasi_timestamp_t>,
) -> __wasi_errno_t {
    trace!("wasi::clock_res_get");
    let memory = thread.memory();

    let out_addr = resolution.deref(memory);
<<<<<<< HEAD
    let t_out = wasi_try!(platform_clock_res_get(clock_id, out_addr));
    wasi_try_mem!(resolution.write(memory, t_out as __wasi_timestamp_t));
    __WASI_ESUCCESS
=======
    platform_clock_res_get(clock_id, out_addr)
>>>>>>> 09d5d6da
}

/// ### `clock_time_get()`
/// Get the time of the specified clock
/// Inputs:
/// - `__wasi_clockid_t clock_id`
///     The ID of the clock to query
/// - `__wasi_timestamp_t precision`
///     The maximum amount of error the reading may have
/// Output:
/// - `__wasi_timestamp_t *time`
///     The value of the clock in nanoseconds
pub fn clock_time_get(
    thread: &WasiThread,
    clock_id: __wasi_clockid_t,
    precision: __wasi_timestamp_t,
    time: WasmPtr<__wasi_timestamp_t>,
) -> __wasi_errno_t {
    trace!(
        "wasi::clock_time_get clock_id: {}, precision: {}",
        clock_id,
        precision
    );
    let memory = thread.memory();

    let out_addr = time.deref(memory);
<<<<<<< HEAD
    let t_out = wasi_try!(platform_clock_time_get(clock_id, precision));
    wasi_try_mem!(time.write(memory, t_out as __wasi_timestamp_t));

    let result = __WASI_ESUCCESS;
    trace!(
=======
    let result = platform_clock_time_get(clock_id, precision, out_addr);
    debug!(
>>>>>>> 09d5d6da
        "time: {} => {}",
        wasi_try_mem!(time.deref(memory).read()),
        result
    );
    result
}

/// ### `environ_get()`
/// Read environment variable data.
/// The sizes of the buffers should match that returned by [`environ_sizes_get()`](#environ_sizes_get).
/// Inputs:
/// - `char **environ`
///     A pointer to a buffer to write the environment variable pointers.
/// - `char *environ_buf`
///     A pointer to a buffer to write the environment variable string data.
pub fn environ_get(
<<<<<<< HEAD
    thread: &WasiThread,
=======
    env: &WasiEnv,
>>>>>>> 09d5d6da
    environ: WasmPtr<WasmPtr<u8>>,
    environ_buf: WasmPtr<u8>,
) -> __wasi_errno_t {
    debug!(
        "wasi::environ_get. Environ: {:?}, environ_buf: {:?}",
        environ, environ_buf
    );
    let (memory, state) = thread.get_memory_and_wasi_state(0);
    trace!(" -> State envs: {:?}", state.envs);

    write_buffer_array(memory, &*state.envs, environ, environ_buf)
}

/// ### `environ_sizes_get()`
/// Return command-line argument data sizes.
/// Outputs:
/// - `size_t *environ_count`
///     The number of environment variables.
/// - `size_t *environ_buf_size`
///     The size of the environment variable string data.
pub fn environ_sizes_get(
    thread: &WasiThread,
    environ_count: WasmPtr<u32>,
    environ_buf_size: WasmPtr<u32>,
) -> __wasi_errno_t {
    trace!("wasi::environ_sizes_get");
    let (memory, state) = thread.get_memory_and_wasi_state(0);

    let environ_count = environ_count.deref(memory);
    let environ_buf_size = environ_buf_size.deref(memory);

    let env_var_count = state.envs.len() as u32;
    let env_buf_size = state.envs.iter().map(|v| v.len() as u32 + 1).sum();
    wasi_try_mem!(environ_count.write(env_var_count));
    wasi_try_mem!(environ_buf_size.write(env_buf_size));

    trace!(
        "env_var_count: {}, env_buf_size: {}",
        env_var_count,
        env_buf_size
    );

    __WASI_ESUCCESS
}

/// ### `fd_advise()`
/// Advise the system about how a file will be used
/// Inputs:
/// - `__wasi_fd_t fd`
///     The file descriptor the advice applies to
/// - `__wasi_filesize_t offset`
///     The offset from which the advice applies
/// - `__wasi_filesize_t len`
///     The length from the offset to which the advice applies
/// - `__wasi_advice_t advice`
///     The advice to give
pub fn fd_advise(
    thread: &WasiThread,
    fd: __wasi_fd_t,
    offset: __wasi_filesize_t,
    len: __wasi_filesize_t,
    advice: __wasi_advice_t,
) -> __wasi_errno_t {
    debug!("wasi::fd_advise: fd={}", fd);

    // this is used for our own benefit, so just returning success is a valid
    // implementation for now
    __WASI_ESUCCESS
}

/// ### `fd_allocate`
/// Allocate extra space for a file descriptor
/// Inputs:
/// - `__wasi_fd_t fd`
///     The file descriptor to allocate for
/// - `__wasi_filesize_t offset`
///     The offset from the start marking the beginning of the allocation
/// - `__wasi_filesize_t len`
///     The length from the offset marking the end of the allocation
pub fn fd_allocate(
    thread: &WasiThread,
    fd: __wasi_fd_t,
    offset: __wasi_filesize_t,
    len: __wasi_filesize_t,
) -> __wasi_errno_t {
    debug!("wasi::fd_allocate");
    let (memory, state, inodes) = thread.get_memory_and_wasi_state_and_inodes(0);
    let fd_entry = wasi_try!(state.fs.get_fd(fd));
    let inode = fd_entry.inode;

    if !has_rights(fd_entry.rights, __WASI_RIGHT_FD_ALLOCATE) {
        return __WASI_EACCES;
    }
    let new_size = wasi_try!(offset.checked_add(len).ok_or(__WASI_EINVAL));
    {
        let mut guard = inodes.arena[inode].write();
        match guard.deref_mut() {
            Kind::File { handle, .. } => {
                if let Some(handle) = handle {
                    wasi_try!(handle.set_len(new_size).map_err(fs_error_into_wasi_err));
                } else {
                    return __WASI_EBADF;
                }
            }
            Kind::Buffer { buffer } => {
                buffer.resize(new_size as usize, 0);
            }
            Kind::Symlink { .. } => return __WASI_EBADF,
            Kind::Dir { .. } | Kind::Root { .. } => return __WASI_EISDIR,
        }
    }
    inodes.arena[inode].stat.write().unwrap().st_size = new_size;
    debug!("New file size: {}", new_size);

    __WASI_ESUCCESS
}

/// ### `fd_close()`
/// Close an open file descriptor
/// Inputs:
/// - `__wasi_fd_t fd`
///     A file descriptor mapping to an open file to close
/// Errors:
/// - `__WASI_EISDIR`
///     If `fd` is a directory
/// - `__WASI_EBADF`
///     If `fd` is invalid or not open
pub fn fd_close(thread: &WasiThread, fd: __wasi_fd_t) -> __wasi_errno_t {
    debug!("wasi::fd_close: fd={}", fd);
    let (memory, state, inodes) = thread.get_memory_and_wasi_state_and_inodes(0);

    let fd_entry = wasi_try!(state.fs.get_fd(fd));

    wasi_try!(state.fs.close_fd(inodes.deref(), fd));

    __WASI_ESUCCESS
}

/// ### `fd_datasync()`
/// Synchronize the file data to disk
/// Inputs:
/// - `__wasi_fd_t fd`
///     The file descriptor to sync
pub fn fd_datasync(thread: &WasiThread, fd: __wasi_fd_t) -> __wasi_errno_t {
    debug!("wasi::fd_datasync");
    let (memory, state, inodes) = thread.get_memory_and_wasi_state_and_inodes(0);
    let fd_entry = wasi_try!(state.fs.get_fd(fd));
    if !has_rights(fd_entry.rights, __WASI_RIGHT_FD_DATASYNC) {
        return __WASI_EACCES;
    }

    if let Err(e) = state.fs.flush(inodes.deref(), fd) {
        e
    } else {
        __WASI_ESUCCESS
    }
}

/// ### `fd_fdstat_get()`
/// Get metadata of a file descriptor
/// Input:
/// - `__wasi_fd_t fd`
///     The file descriptor whose metadata will be accessed
/// Output:
/// - `__wasi_fdstat_t *buf`
///     The location where the metadata will be written
pub fn fd_fdstat_get(
    thread: &WasiThread,
    fd: __wasi_fd_t,
    buf_ptr: WasmPtr<__wasi_fdstat_t>,
) -> __wasi_errno_t {
    debug!(
        "wasi::fd_fdstat_get: fd={}, buf_ptr={}",
        fd,
        buf_ptr.offset()
    );
<<<<<<< HEAD
    let (memory, state, inodes) = thread.get_memory_and_wasi_state_and_inodes(0);
    let stat = wasi_try!(state.fs.fdstat(inodes.deref(), fd));
=======
    let (memory, mut state) = env.get_memory_and_wasi_state(0);
    let fd_entry = wasi_try!(state.fs.get_fd(fd));

    let stat = wasi_try!(state.fs.fdstat(fd));
>>>>>>> 09d5d6da
    let buf = buf_ptr.deref(memory);

    wasi_try_mem!(buf.write(stat));

    __WASI_ESUCCESS
}

/// ### `fd_fdstat_set_flags()`
/// Set file descriptor flags for a file descriptor
/// Inputs:
/// - `__wasi_fd_t fd`
///     The file descriptor to apply the new flags to
/// - `__wasi_fdflags_t flags`
///     The flags to apply to `fd`
pub fn fd_fdstat_set_flags(
    thread: &WasiThread,
    fd: __wasi_fd_t,
    flags: __wasi_fdflags_t,
) -> __wasi_errno_t {
    debug!("wasi::fd_fdstat_set_flags");
    let (memory, state) = thread.get_memory_and_wasi_state(0);
    let mut fd_map = state.fs.fd_map.write().unwrap();
    let fd_entry = wasi_try!(fd_map.get_mut(&fd).ok_or(__WASI_EBADF));

    if !has_rights(fd_entry.rights, __WASI_RIGHT_FD_FDSTAT_SET_FLAGS) {
        return __WASI_EACCES;
    }

    fd_entry.flags = flags;
    __WASI_ESUCCESS
}

/// ### `fd_fdstat_set_rights()`
/// Set the rights of a file descriptor.  This can only be used to remove rights
/// Inputs:
/// - `__wasi_fd_t fd`
///     The file descriptor to apply the new rights to
/// - `__wasi_rights_t fs_rights_base`
///     The rights to apply to `fd`
/// - `__wasi_rights_t fs_rights_inheriting`
///     The inheriting rights to apply to `fd`
pub fn fd_fdstat_set_rights(
    thread: &WasiThread,
    fd: __wasi_fd_t,
    fs_rights_base: __wasi_rights_t,
    fs_rights_inheriting: __wasi_rights_t,
) -> __wasi_errno_t {
    debug!("wasi::fd_fdstat_set_rights");
    let (memory, state) = thread.get_memory_and_wasi_state(0);
    let mut fd_map = state.fs.fd_map.write().unwrap();
    let fd_entry = wasi_try!(fd_map.get_mut(&fd).ok_or(__WASI_EBADF));

    // ensure new rights are a subset of current rights
    if fd_entry.rights | fs_rights_base != fd_entry.rights
        || fd_entry.rights_inheriting | fs_rights_inheriting != fd_entry.rights_inheriting
    {
        return __WASI_ENOTCAPABLE;
    }

    fd_entry.rights = fs_rights_base;
    fd_entry.rights_inheriting = fs_rights_inheriting;

    __WASI_ESUCCESS
}

/// ### `fd_filestat_get()`
/// Get the metadata of an open file
/// Input:
/// - `__wasi_fd_t fd`
///     The open file descriptor whose metadata will be read
/// Output:
/// - `__wasi_filestat_t *buf`
///     Where the metadata from `fd` will be written
pub fn fd_filestat_get(
    thread: &WasiThread,
    fd: __wasi_fd_t,
    buf: WasmPtr<__wasi_filestat_t>,
) -> __wasi_errno_t {
    debug!("wasi::fd_filestat_get");
    let (memory, state, inodes) = thread.get_memory_and_wasi_state_and_inodes(0);
    let fd_entry = wasi_try!(state.fs.get_fd(fd));
    if !has_rights(fd_entry.rights, __WASI_RIGHT_FD_FILESTAT_GET) {
        return __WASI_EACCES;
    }

    let stat = wasi_try!(state.fs.filestat_fd(inodes.deref(), fd));

    let buf = buf.deref(memory);
    wasi_try_mem!(buf.write(stat));

    __WASI_ESUCCESS
}

/// ### `fd_filestat_set_size()`
/// Change the size of an open file, zeroing out any new bytes
/// Inputs:
/// - `__wasi_fd_t fd`
///     File descriptor to adjust
/// - `__wasi_filesize_t st_size`
///     New size that `fd` will be set to
pub fn fd_filestat_set_size(
    thread: &WasiThread,
    fd: __wasi_fd_t,
    st_size: __wasi_filesize_t,
) -> __wasi_errno_t {
    debug!("wasi::fd_filestat_set_size");
    let (memory, state, inodes) = thread.get_memory_and_wasi_state_and_inodes(0);
    let fd_entry = wasi_try!(state.fs.get_fd(fd));
    let inode = fd_entry.inode;

    if !has_rights(fd_entry.rights, __WASI_RIGHT_FD_FILESTAT_SET_SIZE) {
        return __WASI_EACCES;
    }

    {
        let mut guard = inodes.arena[inode].write();
        match guard.deref_mut() {
            Kind::File { handle, .. } => {
                if let Some(handle) = handle {
                    wasi_try!(handle.set_len(st_size).map_err(fs_error_into_wasi_err));
                } else {
                    return __WASI_EBADF;
                }
            }
            Kind::Buffer { buffer } => {
                buffer.resize(st_size as usize, 0);
            }
            Kind::Symlink { .. } => return __WASI_EBADF,
            Kind::Dir { .. } | Kind::Root { .. } => return __WASI_EISDIR,
        }
    }
    inodes.arena[inode].stat.write().unwrap().st_size = st_size;

    __WASI_ESUCCESS
}

/// ### `fd_filestat_set_times()`
/// Set timestamp metadata on a file
/// Inputs:
/// - `__wasi_timestamp_t st_atim`
///     Last accessed time
/// - `__wasi_timestamp_t st_mtim`
///     Last modified time
/// - `__wasi_fstflags_t fst_flags`
///     Bit-vector for controlling which times get set
pub fn fd_filestat_set_times(
    thread: &WasiThread,
    fd: __wasi_fd_t,
    st_atim: __wasi_timestamp_t,
    st_mtim: __wasi_timestamp_t,
    fst_flags: __wasi_fstflags_t,
) -> __wasi_errno_t {
    debug!("wasi::fd_filestat_set_times");
    let (memory, state, inodes) = thread.get_memory_and_wasi_state_and_inodes(0);
    let fd_entry = wasi_try!(state.fs.get_fd(fd));

    if !has_rights(fd_entry.rights, __WASI_RIGHT_FD_FILESTAT_SET_TIMES) {
        return __WASI_EACCES;
    }

    if (fst_flags & __WASI_FILESTAT_SET_ATIM != 0 && fst_flags & __WASI_FILESTAT_SET_ATIM_NOW != 0)
        || (fst_flags & __WASI_FILESTAT_SET_MTIM != 0
            && fst_flags & __WASI_FILESTAT_SET_MTIM_NOW != 0)
    {
        return __WASI_EINVAL;
    }

    let inode_idx = fd_entry.inode;
    let inode = &inodes.arena[inode_idx];

    if fst_flags & __WASI_FILESTAT_SET_ATIM != 0 || fst_flags & __WASI_FILESTAT_SET_ATIM_NOW != 0 {
        let time_to_set = if fst_flags & __WASI_FILESTAT_SET_ATIM != 0 {
            st_atim
        } else {
            wasi_try!(get_current_time_in_nanos())
        };
        inode.stat.write().unwrap().st_atim = time_to_set;
    }

    if fst_flags & __WASI_FILESTAT_SET_MTIM != 0 || fst_flags & __WASI_FILESTAT_SET_MTIM_NOW != 0 {
        let time_to_set = if fst_flags & __WASI_FILESTAT_SET_MTIM != 0 {
            st_mtim
        } else {
            wasi_try!(get_current_time_in_nanos())
        };
        inode.stat.write().unwrap().st_mtim = time_to_set;
    }

    __WASI_ESUCCESS
}

/// ### `fd_pread()`
/// Read from the file at the given offset without updating the file cursor.
/// This acts like a stateless version of Seek + Read
/// Inputs:
/// - `__wasi_fd_t fd`
///     The file descriptor to read the data with
/// - `const __wasi_iovec_t* iovs'
///     Vectors where the data will be stored
/// - `size_t iovs_len`
///     The number of vectors to store the data into
/// - `__wasi_filesize_t offset`
///     The file cursor to use: the starting position from which data will be read
/// Output:
/// - `size_t nread`
///     The number of bytes read
pub fn fd_pread(
    thread: &WasiThread,
    fd: __wasi_fd_t,
    iovs: WasmPtr<__wasi_iovec_t>,
    iovs_len: u32,
    offset: __wasi_filesize_t,
    nread: WasmPtr<u32>,
) -> Result<__wasi_errno_t, WasiError> {
    trace!("wasi::fd_pread: fd={}, offset={}", fd, offset);
    let (memory, state, inodes) = thread.get_memory_and_wasi_state_and_inodes(0);

<<<<<<< HEAD
    let iovs = wasi_try_mem_ok!(iovs.slice(memory, iovs_len));
=======
    let iovs = wasi_try_mem!(iovs.slice(memory, iovs_len));
>>>>>>> 09d5d6da
    let nread_ref = nread.deref(memory);

    let fd_entry = wasi_try_ok!(state.fs.get_fd(fd));
    let bytes_read = match fd {
        __WASI_STDIN_FILENO => {
<<<<<<< HEAD
            let mut guard = wasi_try_ok!(
                inodes
                    .stdin_mut(&state.fs.fd_map)
                    .map_err(fs_error_into_wasi_err),
                thread
            );
            if let Some(ref mut stdin) = guard.deref_mut() {
                wasi_try_ok!(read_bytes(stdin, memory, iovs), thread)
=======
            if let Some(ref mut stdin) =
                wasi_try!(state.fs.stdin_mut().map_err(fs_error_into_wasi_err))
            {
                wasi_try!(read_bytes(stdin, memory, iovs))
>>>>>>> 09d5d6da
            } else {
                return Ok(__WASI_EBADF);
            }
        }
        __WASI_STDOUT_FILENO => return Ok(__WASI_EINVAL),
        __WASI_STDERR_FILENO => return Ok(__WASI_EINVAL),
        _ => {
            let inode = fd_entry.inode;

            if !(has_rights(fd_entry.rights, __WASI_RIGHT_FD_READ)
                && has_rights(fd_entry.rights, __WASI_RIGHT_FD_SEEK))
            {
                debug!(
                    "Invalid rights on {:X}: expected READ and SEEK",
                    fd_entry.rights
                );
                return Ok(__WASI_EACCES);
            }
            let mut guard = inodes.arena[inode].write();
            match guard.deref_mut() {
                Kind::File { handle, .. } => {
                    if let Some(h) = handle {
                        wasi_try_ok!(
                            h.seek(std::io::SeekFrom::Start(offset as u64))
                                .map_err(map_io_err),
                            thread
                        );
<<<<<<< HEAD
                        wasi_try_ok!(read_bytes(h, memory, iovs), thread)
=======
                        wasi_try!(read_bytes(h, memory, iovs))
>>>>>>> 09d5d6da
                    } else {
                        return Ok(__WASI_EINVAL);
                    }
                }
                Kind::Dir { .. } | Kind::Root { .. } => return Ok(__WASI_EISDIR),
                Kind::Symlink { .. } => unimplemented!("Symlinks in wasi::fd_pread"),
                Kind::Buffer { buffer } => {
<<<<<<< HEAD
                    wasi_try_ok!(
                        read_bytes(&buffer[(offset as usize)..], memory, iovs),
                        thread
                    )
                }
            }
        }
    };

    wasi_try_mem_ok!(nread_ref.write(bytes_read));
=======
                    wasi_try!(read_bytes(&buffer[(offset as usize)..], memory, iovs))
                }
            }
        }
    };

    wasi_try_mem!(nread_ref.write(bytes_read));
>>>>>>> 09d5d6da
    debug!("Success: {} bytes read", bytes_read);
    Ok(__WASI_ESUCCESS)
}

/// ### `fd_prestat_get()`
/// Get metadata about a preopened file descriptor
/// Input:
/// - `__wasi_fd_t fd`
///     The preopened file descriptor to query
/// Output:
/// - `__wasi_prestat *buf`
///     Where the metadata will be written
pub fn fd_prestat_get(
    thread: &WasiThread,
    fd: __wasi_fd_t,
    buf: WasmPtr<__wasi_prestat_t>,
) -> __wasi_errno_t {
    trace!("wasi::fd_prestat_get: fd={}", fd);
    let (memory, state, inodes) = thread.get_memory_and_wasi_state_and_inodes(0);

    let prestat_ptr = buf.deref(memory);

<<<<<<< HEAD
    wasi_try_mem!(prestat_ptr.write(wasi_try!(state.fs.prestat_fd(inodes.deref(), fd))));
=======
    wasi_try_mem!(prestat_ptr.write(wasi_try!(state.fs.prestat_fd(fd))));
>>>>>>> 09d5d6da

    __WASI_ESUCCESS
}

pub fn fd_prestat_dir_name(
    thread: &WasiThread,
    fd: __wasi_fd_t,
    path: WasmPtr<u8>,
    path_len: u32,
) -> __wasi_errno_t {
    trace!(
        "wasi::fd_prestat_dir_name: fd={}, path_len={}",
        fd,
        path_len
    );
<<<<<<< HEAD
    let (memory, state, inodes) = thread.get_memory_and_wasi_state_and_inodes(0);
=======
    let (memory, mut state) = env.get_memory_and_wasi_state(0);
>>>>>>> 09d5d6da
    let path_chars = wasi_try_mem!(path.slice(memory, path_len));

    let real_inode = wasi_try!(state.fs.get_fd_inode(fd));
    let inode_val = &inodes.arena[real_inode];

    // check inode-val.is_preopened?

    trace!("=> inode: {:?}", inode_val);
    let guard = inode_val.read();
    match guard.deref() {
        Kind::Dir { .. } | Kind::Root { .. } => {
            // TODO: verify this: null termination, etc
            if inode_val.name.len() < path_len as usize {
                wasi_try_mem!(path_chars
                    .subslice(0..inode_val.name.len() as u64)
                    .write_slice(inode_val.name.as_bytes()));
                wasi_try_mem!(path_chars.index(inode_val.name.len() as u64).write(0));

<<<<<<< HEAD
                trace!("=> result: \"{}\"", inode_val.name);
=======
                debug!("=> result: \"{}\"", inode_val.name);
>>>>>>> 09d5d6da

                __WASI_ESUCCESS
            } else {
                __WASI_EOVERFLOW
            }
        }
        Kind::Symlink { .. } | Kind::Buffer { .. } | Kind::File { .. } => __WASI_ENOTDIR,
    }
}

/// ### `fd_pwrite()`
/// Write to a file without adjusting its offset
/// Inputs:
/// - `__wasi_fd_t`
///     File descriptor (opened with writing) to write to
/// - `const __wasi_ciovec_t *iovs`
///     List of vectors to read data from
/// - `u32 iovs_len`
///     Length of data in `iovs`
/// - `__wasi_filesize_t offset`
///     The offset to write at
/// Output:
/// - `u32 *nwritten`
///     Number of bytes written
pub fn fd_pwrite(
    thread: &WasiThread,
    fd: __wasi_fd_t,
    iovs: WasmPtr<__wasi_ciovec_t>,
    iovs_len: u32,
    offset: __wasi_filesize_t,
    nwritten: WasmPtr<u32>,
) -> Result<__wasi_errno_t, WasiError> {
    trace!("wasi::fd_pwrite");
    // TODO: refactor, this is just copied from `fd_write`...
<<<<<<< HEAD
    let (memory, state, inodes) = thread.get_memory_and_wasi_state_and_inodes(0);
    let iovs_arr = wasi_try_mem_ok!(iovs.slice(memory, iovs_len));
=======
    let (memory, mut state) = env.get_memory_and_wasi_state(0);
    let iovs_arr = wasi_try_mem!(iovs.slice(memory, iovs_len));
>>>>>>> 09d5d6da
    let nwritten_ref = nwritten.deref(memory);

    let fd_entry = wasi_try_ok!(state.fs.get_fd(fd));
    let bytes_written = match fd {
        __WASI_STDIN_FILENO => return Ok(__WASI_EINVAL),
        __WASI_STDOUT_FILENO => {
<<<<<<< HEAD
            let mut guard = wasi_try_ok!(
                inodes
                    .stdout_mut(&state.fs.fd_map)
                    .map_err(fs_error_into_wasi_err),
                thread
            );
            if let Some(ref mut stdout) = guard.deref_mut() {
                wasi_try_ok!(write_bytes(stdout, memory, iovs_arr), thread)
=======
            if let Some(ref mut stdout) =
                wasi_try!(state.fs.stdout_mut().map_err(fs_error_into_wasi_err))
            {
                wasi_try!(write_bytes(stdout, memory, iovs_arr))
>>>>>>> 09d5d6da
            } else {
                return Ok(__WASI_EBADF);
            }
        }
        __WASI_STDERR_FILENO => {
<<<<<<< HEAD
            let mut guard = wasi_try_ok!(
                inodes
                    .stderr_mut(&state.fs.fd_map)
                    .map_err(fs_error_into_wasi_err),
                thread
            );
            if let Some(ref mut stderr) = guard.deref_mut() {
                wasi_try_ok!(write_bytes(stderr, memory, iovs_arr), thread)
=======
            if let Some(ref mut stderr) =
                wasi_try!(state.fs.stderr_mut().map_err(fs_error_into_wasi_err))
            {
                wasi_try!(write_bytes(stderr, memory, iovs_arr))
>>>>>>> 09d5d6da
            } else {
                return Ok(__WASI_EBADF);
            }
        }
        _ => {
            if !(has_rights(fd_entry.rights, __WASI_RIGHT_FD_WRITE)
                && has_rights(fd_entry.rights, __WASI_RIGHT_FD_SEEK))
            {
                return Ok(__WASI_EACCES);
            }

            let inode_idx = fd_entry.inode;
            let inode = &inodes.arena[inode_idx];

            let mut guard = inode.write();
            match guard.deref_mut() {
                Kind::File { handle, .. } => {
                    if let Some(handle) = handle {
<<<<<<< HEAD
                        wasi_try_ok!(
                            handle
                                .seek(std::io::SeekFrom::Start(offset as u64))
                                .map_err(map_io_err),
                            thread
                        );
                        wasi_try_ok!(write_bytes(handle, memory, iovs_arr), thread)
=======
                        handle.seek(std::io::SeekFrom::Start(offset as u64));
                        wasi_try!(write_bytes(handle, memory, iovs_arr))
>>>>>>> 09d5d6da
                    } else {
                        return Ok(__WASI_EINVAL);
                    }
                }
                Kind::Dir { .. } | Kind::Root { .. } => {
                    // TODO: verify
                    return Ok(__WASI_EISDIR);
                }
                Kind::Symlink { .. } => unimplemented!("Symlinks in wasi::fd_pwrite"),
                Kind::Buffer { buffer } => {
<<<<<<< HEAD
                    wasi_try_ok!(
                        write_bytes(&mut buffer[(offset as usize)..], memory, iovs_arr),
                        thread
                    )
                }
            }
        }
    };

    wasi_try_mem_ok!(nwritten_ref.write(bytes_written));
=======
                    wasi_try!(write_bytes(
                        &mut buffer[(offset as usize)..],
                        memory,
                        iovs_arr
                    ))
                }
            }
        }
    };

    wasi_try_mem!(nwritten_ref.write(bytes_written));
>>>>>>> 09d5d6da

    Ok(__WASI_ESUCCESS)
}

/// ### `fd_read()`
/// Read data from file descriptor
/// Inputs:
/// - `__wasi_fd_t fd`
///     File descriptor from which data will be read
/// - `const __wasi_iovec_t *iovs`
///     Vectors where data will be stored
/// - `u32 iovs_len`
///     Length of data in `iovs`
/// Output:
/// - `u32 *nread`
///     Number of bytes read
pub fn fd_read(
    thread: &WasiThread,
    fd: __wasi_fd_t,
    iovs: WasmPtr<__wasi_iovec_t>,
    iovs_len: u32,
    nread: WasmPtr<u32>,
) -> Result<__wasi_errno_t, WasiError> {
    trace!("wasi::fd_read: fd={}", fd);
    let (memory, state, inodes) = thread.get_memory_and_wasi_state_and_inodes(0);

<<<<<<< HEAD
    let iovs_arr = wasi_try_mem_ok!(iovs.slice(memory, iovs_len));
=======
    let iovs_arr = wasi_try_mem!(iovs.slice(memory, iovs_len));
>>>>>>> 09d5d6da
    let nread_ref = nread.deref(memory);

    let fd_entry = wasi_try_ok!(state.fs.get_fd(fd));
    let bytes_read = match fd {
        __WASI_STDIN_FILENO => {
<<<<<<< HEAD
            let mut guard = wasi_try_ok!(
                inodes
                    .stdin_mut(&state.fs.fd_map)
                    .map_err(fs_error_into_wasi_err),
                thread
            );
            if let Some(ref mut stdin) = guard.deref_mut() {
                wasi_try_ok!(read_bytes(stdin, memory, iovs_arr), thread)
=======
            if let Some(ref mut stdin) =
                wasi_try!(state.fs.stdin_mut().map_err(fs_error_into_wasi_err))
            {
                wasi_try!(read_bytes(stdin, memory, iovs_arr))
>>>>>>> 09d5d6da
            } else {
                return Ok(__WASI_EBADF);
            }
        }
        __WASI_STDOUT_FILENO | __WASI_STDERR_FILENO => return Ok(__WASI_EINVAL),
        _ => {
            if !has_rights(fd_entry.rights, __WASI_RIGHT_FD_READ) {
                // TODO: figure out the error to return when lacking rights
                return Ok(__WASI_EACCES);
            }

            let offset = fd_entry.offset as usize;
            let inode_idx = fd_entry.inode;
<<<<<<< HEAD
            let inode = &inodes.arena[inode_idx];

            let bytes_read = {
                let mut guard = inode.write();
                match guard.deref_mut() {
                    Kind::File { handle, .. } => {
                        if let Some(handle) = handle {
                            wasi_try_ok!(
                                handle
                                    .seek(std::io::SeekFrom::Start(offset as u64))
                                    .map_err(map_io_err),
                                thread
                            );
                            wasi_try_ok!(read_bytes(handle, memory, iovs_arr), thread)
                        } else {
                            return Ok(__WASI_EINVAL);
                        }
                    }
                    Kind::Dir { .. } | Kind::Root { .. } => {
                        // TODO: verify
                        return Ok(__WASI_EISDIR);
                    }
                    Kind::Symlink { .. } => unimplemented!("Symlinks in wasi::fd_read"),
                    Kind::Buffer { buffer } => {
                        wasi_try_ok!(read_bytes(&buffer[offset..], memory, iovs_arr), thread)
                    }
=======
            let inode = &mut state.fs.inodes[inode_idx];

            let bytes_read = match &mut inode.kind {
                Kind::File { handle, .. } => {
                    if let Some(handle) = handle {
                        handle.seek(std::io::SeekFrom::Start(offset as u64));
                        wasi_try!(read_bytes(handle, memory, iovs_arr))
                    } else {
                        return __WASI_EINVAL;
                    }
                }
                Kind::Dir { .. } | Kind::Root { .. } => {
                    // TODO: verify
                    return __WASI_EISDIR;
                }
                Kind::Symlink { .. } => unimplemented!("Symlinks in wasi::fd_read"),
                Kind::Buffer { buffer } => {
                    wasi_try!(read_bytes(&buffer[offset..], memory, iovs_arr))
>>>>>>> 09d5d6da
                }
            };

            // reborrow
            let mut fd_map = state.fs.fd_map.write().unwrap();
            let fd_entry = wasi_try_ok!(fd_map.get_mut(&fd).ok_or(__WASI_EBADF));
            fd_entry.offset += bytes_read as u64;

            bytes_read
        }
    };

<<<<<<< HEAD
    wasi_try_mem_ok!(nread_ref.write(bytes_read));
=======
    wasi_try_mem!(nread_ref.write(bytes_read));
>>>>>>> 09d5d6da

    Ok(__WASI_ESUCCESS)
}

/// ### `fd_readdir()`
/// Read data from directory specified by file descriptor
/// Inputs:
/// - `__wasi_fd_t fd`
///     File descriptor from which directory data will be read
/// - `void *buf`
///     Buffer where directory entries are stored
/// - `u32 buf_len`
///     Length of data in `buf`
/// - `__wasi_dircookie_t cookie`
///     Where the directory reading should start from
/// Output:
/// - `u32 *bufused`
///     The Number of bytes stored in `buf`; if less than `buf_len` then entire
///     directory has been read
pub fn fd_readdir(
    thread: &WasiThread,
    fd: __wasi_fd_t,
    buf: WasmPtr<u8>,
    buf_len: u32,
    cookie: __wasi_dircookie_t,
    bufused: WasmPtr<u32>,
) -> __wasi_errno_t {
    trace!("wasi::fd_readdir");
    let (memory, state, inodes) = thread.get_memory_and_wasi_state_and_inodes(0);
    // TODO: figure out how this is supposed to work;
    // is it supposed to pack the buffer full every time until it can't? or do one at a time?

    let buf_arr = wasi_try_mem!(buf.slice(memory, buf_len));
    let bufused_ref = bufused.deref(memory);
<<<<<<< HEAD
    let working_dir = wasi_try!(state.fs.get_fd(fd));
=======
    let working_dir = wasi_try!(state.fs.fd_map.get(&fd).ok_or(__WASI_EBADF));
>>>>>>> 09d5d6da
    let mut cur_cookie = cookie;
    let mut buf_idx = 0;

    let entries: Vec<(String, u8, u64)> = {
        let guard = inodes.arena[working_dir.inode].read();
        match guard.deref() {
            Kind::Dir { path, entries, .. } => {
                debug!("Reading dir {:?}", path);
                // TODO: refactor this code
                // we need to support multiple calls,
                // simple and obviously correct implementation for now:
                // maintain consistent order via lexacographic sorting
                let fs_info = wasi_try!(wasi_try!(state.fs_read_dir(path))
                    .collect::<Result<Vec<_>, _>>()
                    .map_err(|e| fs_error_into_wasi_err(e)));
                let mut entry_vec = wasi_try!(fs_info
                    .into_iter()
                    .map(|entry| {
                        let filename = entry.file_name().to_string_lossy().to_string();
                        debug!("Getting file: {:?}", filename);
                        let filetype = virtual_file_type_to_wasi_file_type(
                            entry.file_type().map_err(fs_error_into_wasi_err)?,
                        );
                        Ok((
                            filename, filetype, 0, // TODO: inode
                        ))
                    })
                    .collect::<Result<Vec<(String, u8, u64)>, _>>());
                entry_vec.extend(
                    entries
                        .iter()
                        .filter(|(_, inode)| inodes.arena[**inode].is_preopened)
                        .map(|(name, inode)| {
                            let entry = &inodes.arena[*inode];
                            let stat = entry.stat.read().unwrap();
                            (entry.name.to_string(), stat.st_filetype, stat.st_ino)
                        }),
                );
                entry_vec.sort_by(|a, b| a.0.cmp(&b.0));
                entry_vec
            }
            Kind::Root { entries } => {
                debug!("Reading root");
                let sorted_entries = {
                    let mut entry_vec: Vec<(String, Inode)> =
                        entries.iter().map(|(a, b)| (a.clone(), *b)).collect();
                    entry_vec.sort_by(|a, b| a.0.cmp(&b.0));
                    entry_vec
                };
                sorted_entries
                    .into_iter()
                    .map(|(name, inode)| {
                        let entry = &inodes.arena[inode];
                        let stat = entry.stat.read().unwrap();
                        (format!("/{}", entry.name), stat.st_filetype, stat.st_ino)
                    })
                    .collect()
            }
            Kind::File { .. } | Kind::Symlink { .. } | Kind::Buffer { .. } => {
                return __WASI_ENOTDIR
            }
        }
    };

    for (entry_path_str, wasi_file_type, ino) in entries.iter().skip(cookie as usize) {
        cur_cookie += 1;
        let namlen = entry_path_str.len();
        debug!("Returning dirent for {}", entry_path_str);
        let dirent = __wasi_dirent_t {
            d_next: cur_cookie,
            d_ino: *ino,
            d_namlen: namlen as u32,
            d_type: *wasi_file_type,
        };
        let dirent_bytes = dirent_to_le_bytes(&dirent);
        let upper_limit = std::cmp::min(
            buf_len as usize - buf_idx,
            std::mem::size_of::<__wasi_dirent_t>(),
        );
        for i in 0..upper_limit {
            wasi_try_mem!(buf_arr.index((i + buf_idx) as u64).write(dirent_bytes[i]));
        }
        buf_idx += upper_limit;
        if upper_limit != std::mem::size_of::<__wasi_dirent_t>() {
            break;
        }
        let upper_limit = std::cmp::min(buf_len as usize - buf_idx, namlen);
        for (i, b) in entry_path_str.bytes().take(upper_limit).enumerate() {
            wasi_try_mem!(buf_arr.index((i + buf_idx) as u64).write(b));
        }
        buf_idx += upper_limit;
        if upper_limit != namlen {
            break;
        }
    }

    wasi_try_mem!(bufused_ref.write(buf_idx as u32));
    __WASI_ESUCCESS
}

/// ### `fd_renumber()`
/// Atomically copy file descriptor
/// Inputs:
/// - `__wasi_fd_t from`
///     File descriptor to copy
/// - `__wasi_fd_t to`
///     Location to copy file descriptor to
pub fn fd_renumber(thread: &WasiThread, from: __wasi_fd_t, to: __wasi_fd_t) -> __wasi_errno_t {
    debug!("wasi::fd_renumber: from={}, to={}", from, to);
    let (memory, state) = thread.get_memory_and_wasi_state(0);

    let mut fd_map = state.fs.fd_map.write().unwrap();
    let fd_entry = wasi_try!(fd_map.get_mut(&from).ok_or(__WASI_EBADF));

    let new_fd_entry = Fd {
        // TODO: verify this is correct
        rights: fd_entry.rights_inheriting,
        ..*fd_entry
    };

    fd_map.insert(to, new_fd_entry);
    fd_map.remove(&from);
    __WASI_ESUCCESS
}

/// ### `fd_seek()`
/// Update file descriptor offset
/// Inputs:
/// - `__wasi_fd_t fd`
///     File descriptor to mutate
/// - `__wasi_filedelta_t offset`
///     Number of bytes to adjust offset by
/// - `__wasi_whence_t whence`
///     What the offset is relative to
/// Output:
/// - `__wasi_filesize_t *fd`
///     The new offset relative to the start of the file
pub fn fd_seek(
    thread: &WasiThread,
    fd: __wasi_fd_t,
    offset: __wasi_filedelta_t,
    whence: __wasi_whence_t,
    newoffset: WasmPtr<__wasi_filesize_t>,
<<<<<<< HEAD
) -> Result<__wasi_errno_t, WasiError> {
    trace!("wasi::fd_seek: fd={}, offset={}", fd, offset);
    let (memory, state, inodes) = thread.get_memory_and_wasi_state_and_inodes(0);
    let new_offset_ref = newoffset.deref(memory);
    let fd_entry = wasi_try_ok!(state.fs.get_fd(fd));
=======
) -> __wasi_errno_t {
    debug!("wasi::fd_seek: fd={}, offset={}", fd, offset);
    let (memory, mut state) = env.get_memory_and_wasi_state(0);
    let new_offset_ref = newoffset.deref(memory);

    let fd_entry = wasi_try!(state.fs.fd_map.get_mut(&fd).ok_or(__WASI_EBADF));
>>>>>>> 09d5d6da

    if !has_rights(fd_entry.rights, __WASI_RIGHT_FD_SEEK) {
        return Ok(__WASI_EACCES);
    }

    // TODO: handle case if fd is a dir?
    match whence {
        __WASI_WHENCE_CUR => {
            let mut fd_map = state.fs.fd_map.write().unwrap();
            let fd_entry = wasi_try_ok!(fd_map.get_mut(&fd).ok_or(__WASI_EBADF));
            fd_entry.offset = (fd_entry.offset as i64 + offset) as u64
        }
        __WASI_WHENCE_END => {
            use std::io::SeekFrom;
            let inode_idx = fd_entry.inode;
            let mut guard = inodes.arena[inode_idx].write();
            match guard.deref_mut() {
                Kind::File { ref mut handle, .. } => {
                    if let Some(handle) = handle {
                        let end =
                            wasi_try_ok!(handle.seek(SeekFrom::End(0)).map_err(map_io_err), thread);

                        // TODO: handle case if fd_entry.offset uses 64 bits of a u64
                        drop(guard);
                        let mut fd_map = state.fs.fd_map.write().unwrap();
                        let fd_entry = wasi_try_ok!(fd_map.get_mut(&fd).ok_or(__WASI_EBADF));
                        fd_entry.offset = (end as i64 + offset) as u64;
                    } else {
                        return Ok(__WASI_EINVAL);
                    }
                }
                Kind::Symlink { .. } => {
                    unimplemented!("wasi::fd_seek not implemented for symlinks")
                }
                Kind::Dir { .. } | Kind::Root { .. } => {
                    // TODO: check this
                    return Ok(__WASI_EINVAL);
                }
                Kind::Buffer { .. } => {
                    // seeking buffers probably makes sense
                    // TODO: implement this
                    return Ok(__WASI_EINVAL);
                }
            }
        }
        __WASI_WHENCE_SET => {
            let mut fd_map = state.fs.fd_map.write().unwrap();
            let fd_entry = wasi_try_ok!(fd_map.get_mut(&fd).ok_or(__WASI_EBADF));
            fd_entry.offset = offset as u64
        }
        _ => return Ok(__WASI_EINVAL),
    }
    // reborrow
<<<<<<< HEAD
    let fd_entry = wasi_try_ok!(state.fs.get_fd(fd));
    wasi_try_mem_ok!(new_offset_ref.write(fd_entry.offset));
=======
    let fd_entry = wasi_try!(state.fs.fd_map.get_mut(&fd).ok_or(__WASI_EBADF));
    wasi_try_mem!(new_offset_ref.write(fd_entry.offset));
>>>>>>> 09d5d6da

    Ok(__WASI_ESUCCESS)
}

/// ### `fd_sync()`
/// Synchronize file and metadata to disk (TODO: expand upon what this means in our system)
/// Inputs:
/// - `__wasi_fd_t fd`
///     The file descriptor to sync
/// Errors:
/// TODO: figure out which errors this should return
/// - `__WASI_EPERM`
/// - `__WASI_ENOTCAPABLE`
pub fn fd_sync(thread: &WasiThread, fd: __wasi_fd_t) -> __wasi_errno_t {
    debug!("wasi::fd_sync");
    debug!("=> fd={}", fd);
    let (memory, state, inodes) = thread.get_memory_and_wasi_state_and_inodes(0);
    let fd_entry = wasi_try!(state.fs.get_fd(fd));
    if !has_rights(fd_entry.rights, __WASI_RIGHT_FD_SYNC) {
        return __WASI_EACCES;
    }
    let inode = fd_entry.inode;

    // TODO: implement this for more than files
    {
        let mut guard = inodes.arena[inode].write();
        match guard.deref_mut() {
            Kind::File { handle, .. } => {
                if let Some(h) = handle {
                    wasi_try!(h.sync_to_disk().map_err(fs_error_into_wasi_err));
                } else {
                    return __WASI_EINVAL;
                }
            }
            Kind::Root { .. } | Kind::Dir { .. } => return __WASI_EISDIR,
            Kind::Buffer { .. } | Kind::Symlink { .. } => return __WASI_EINVAL,
        }
    }

    __WASI_ESUCCESS
}

/// ### `fd_tell()`
/// Get the offset of the file descriptor
/// Inputs:
/// - `__wasi_fd_t fd`
///     The file descriptor to access
/// Output:
/// - `__wasi_filesize_t *offset`
///     The offset of `fd` relative to the start of the file
pub fn fd_tell(
    thread: &WasiThread,
    fd: __wasi_fd_t,
    offset: WasmPtr<__wasi_filesize_t>,
) -> __wasi_errno_t {
    debug!("wasi::fd_tell");
<<<<<<< HEAD
    let (memory, state) = thread.get_memory_and_wasi_state(0);
=======
    let (memory, mut state) = env.get_memory_and_wasi_state(0);
>>>>>>> 09d5d6da
    let offset_ref = offset.deref(memory);

    let fd_entry = wasi_try!(state.fs.get_fd(fd));

    if !has_rights(fd_entry.rights, __WASI_RIGHT_FD_TELL) {
        return __WASI_EACCES;
    }

    wasi_try_mem!(offset_ref.write(fd_entry.offset));

    __WASI_ESUCCESS
}

/// ### `fd_write()`
/// Write data to the file descriptor
/// Inputs:
/// - `__wasi_fd_t`
///     File descriptor (opened with writing) to write to
/// - `const __wasi_ciovec_t *iovs`
///     List of vectors to read data from
/// - `u32 iovs_len`
///     Length of data in `iovs`
/// Output:
/// - `u32 *nwritten`
///     Number of bytes written
/// Errors:
///
pub fn fd_write(
    thread: &WasiThread,
    fd: __wasi_fd_t,
    iovs: WasmPtr<__wasi_ciovec_t>,
    iovs_len: u32,
    nwritten: WasmPtr<u32>,
<<<<<<< HEAD
) -> Result<__wasi_errno_t, WasiError> {
    trace!("wasi::fd_write: fd={}", fd);
    let (memory, state, inodes) = thread.get_memory_and_wasi_state_and_inodes(0);
    let iovs_arr = wasi_try_mem_ok!(iovs.slice(memory, iovs_len));
=======
) -> __wasi_errno_t {
    // If we are writing to stdout or stderr
    // we skip debug to not pollute the stdout/err
    // and do debugging happily after :)
    if fd != __WASI_STDOUT_FILENO && fd != __WASI_STDERR_FILENO {
        debug!("wasi::fd_write: fd={}", fd);
    } else {
        trace!("wasi::fd_write: fd={}", fd);
    }
    let (memory, mut state) = env.get_memory_and_wasi_state(0);
    let iovs_arr = wasi_try_mem!(iovs.slice(memory, iovs_len));
>>>>>>> 09d5d6da
    let nwritten_ref = nwritten.deref(memory);

    let fd_entry = wasi_try_ok!(state.fs.get_fd(fd));
    let bytes_written = match fd {
        __WASI_STDIN_FILENO => return Ok(__WASI_EINVAL),
        __WASI_STDOUT_FILENO => {
<<<<<<< HEAD
            let mut guard = wasi_try_ok!(
                inodes
                    .stdout_mut(&state.fs.fd_map)
                    .map_err(fs_error_into_wasi_err),
                thread
            );
            if let Some(ref mut stdout) = guard.deref_mut() {
                wasi_try_ok!(write_bytes(stdout, memory, iovs_arr), thread)
=======
            if let Some(ref mut stdout) =
                wasi_try!(state.fs.stdout_mut().map_err(fs_error_into_wasi_err))
            {
                wasi_try!(write_bytes(stdout, memory, iovs_arr))
>>>>>>> 09d5d6da
            } else {
                return Ok(__WASI_EBADF);
            }
        }
        __WASI_STDERR_FILENO => {
<<<<<<< HEAD
            let mut guard = wasi_try_ok!(
                inodes
                    .stderr_mut(&state.fs.fd_map)
                    .map_err(fs_error_into_wasi_err),
                thread
            );
            if let Some(ref mut stderr) = guard.deref_mut() {
                wasi_try_ok!(write_bytes(stderr, memory, iovs_arr), thread)
=======
            if let Some(ref mut stderr) =
                wasi_try!(state.fs.stderr_mut().map_err(fs_error_into_wasi_err))
            {
                wasi_try!(write_bytes(stderr, memory, iovs_arr))
>>>>>>> 09d5d6da
            } else {
                return Ok(__WASI_EBADF);
            }
        }
        _ => {
            if !has_rights(fd_entry.rights, __WASI_RIGHT_FD_WRITE) {
                return Ok(__WASI_EACCES);
            }

            let offset = fd_entry.offset as usize;
            let inode_idx = fd_entry.inode;
<<<<<<< HEAD
            let inode = &inodes.arena[inode_idx];

            let bytes_written = {
                let mut guard = inode.write();
                match guard.deref_mut() {
                    Kind::File { handle, .. } => {
                        if let Some(handle) = handle {
                            wasi_try_ok!(
                                handle
                                    .seek(std::io::SeekFrom::Start(offset as u64))
                                    .map_err(map_io_err),
                                thread
                            );
                            wasi_try_ok!(write_bytes(handle, memory, iovs_arr), thread)
                        } else {
                            return Ok(__WASI_EINVAL);
                        }
                    }
                    Kind::Dir { .. } | Kind::Root { .. } => {
                        // TODO: verify
                        return Ok(__WASI_EISDIR);
                    }
                    Kind::Symlink { .. } => unimplemented!("Symlinks in wasi::fd_write"),
                    Kind::Buffer { buffer } => {
                        wasi_try_ok!(write_bytes(&mut buffer[offset..], memory, iovs_arr), thread)
                    }
=======
            let inode = &mut state.fs.inodes[inode_idx];

            let bytes_written = match &mut inode.kind {
                Kind::File { handle, .. } => {
                    if let Some(handle) = handle {
                        handle.seek(std::io::SeekFrom::Start(offset as u64));
                        wasi_try!(write_bytes(handle, memory, iovs_arr))
                    } else {
                        return __WASI_EINVAL;
                    }
                }
                Kind::Dir { .. } | Kind::Root { .. } => {
                    // TODO: verify
                    return __WASI_EISDIR;
                }
                Kind::Symlink { .. } => unimplemented!("Symlinks in wasi::fd_write"),
                Kind::Buffer { buffer } => {
                    wasi_try!(write_bytes(&mut buffer[offset..], memory, iovs_arr))
>>>>>>> 09d5d6da
                }
            };

            // reborrow
            {
                let mut fd_map = state.fs.fd_map.write().unwrap();
                let fd_entry = wasi_try_ok!(fd_map.get_mut(&fd).ok_or(__WASI_EBADF));
                fd_entry.offset += bytes_written as u64;
            }
            wasi_try_ok!(state.fs.filestat_resync_size(inodes.deref(), fd), thread);

            bytes_written
        }
    };

<<<<<<< HEAD
    wasi_try_mem_ok!(nwritten_ref.write(bytes_written));
=======
    wasi_try_mem!(nwritten_ref.write(bytes_written));
>>>>>>> 09d5d6da

    Ok(__WASI_ESUCCESS)
}

/// ### `path_create_directory()`
/// Create directory at a path
/// Inputs:
/// - `__wasi_fd_t fd`
///     The directory that the path is relative to
/// - `const char *path`
///     String containing path data
/// - `u32 path_len`
///     The length of `path`
/// Errors:
/// Required Rights:
/// - __WASI_RIGHT_PATH_CREATE_DIRECTORY
///     This right must be set on the directory that the file is created in (TODO: verify that this is true)
pub fn path_create_directory(
    thread: &WasiThread,
    fd: __wasi_fd_t,
    path: WasmPtr<u8>,
    path_len: u32,
) -> __wasi_errno_t {
    debug!("wasi::path_create_directory");
    let (memory, state, mut inodes) = thread.get_memory_and_wasi_state_and_inodes_mut(0);

    let working_dir = wasi_try!(state.fs.get_fd(fd));
    {
        let guard = inodes.arena[working_dir.inode].read();
        if let Kind::Root { .. } = guard.deref() {
            return __WASI_EACCES;
        }
    }
    if !has_rights(working_dir.rights, __WASI_RIGHT_PATH_CREATE_DIRECTORY) {
        return __WASI_EACCES;
    }
    let path_string = unsafe { get_input_str!(memory, path, path_len) };
    debug!("=> fd: {}, path: {}", fd, &path_string);

    let path = std::path::PathBuf::from(&path_string);
    let path_vec = wasi_try!(path
        .components()
        .map(|comp| {
            comp.as_os_str()
                .to_str()
                .map(|inner_str| inner_str.to_string())
                .ok_or(__WASI_EINVAL)
        })
        .collect::<Result<Vec<String>, __wasi_errno_t>>());
    if path_vec.is_empty() {
        return __WASI_EINVAL;
    }

    debug!("Looking at components {:?}", &path_vec);

    let mut cur_dir_inode = working_dir.inode;
    for comp in &path_vec {
        debug!("Creating dir {}", comp);
        let mut guard = inodes.arena[cur_dir_inode].write();
        match guard.deref_mut() {
            Kind::Dir {
                ref mut entries,
                path,
                parent,
            } => {
                match comp.borrow() {
                    ".." => {
                        if let Some(p) = parent {
                            cur_dir_inode = *p;
                            continue;
                        }
                    }
                    "." => continue,
                    _ => (),
                }
                if let Some(child) = entries.get(comp) {
                    cur_dir_inode = *child;
                } else {
                    let mut adjusted_path = path.clone();
                    drop(guard);

                    // TODO: double check this doesn't risk breaking the sandbox
                    adjusted_path.push(comp);
                    if let Ok(adjusted_path_stat) = path_filestat_get_internal(
                        memory,
                        state,
                        inodes.deref_mut(),
                        fd,
                        0,
                        &adjusted_path.to_string_lossy(),
                    ) {
                        if adjusted_path_stat.st_filetype != __WASI_FILETYPE_DIRECTORY {
                            return __WASI_ENOTDIR;
                        }
                    } else {
                        wasi_try!(state.fs_create_dir(&adjusted_path));
                    }
                    let kind = Kind::Dir {
                        parent: Some(cur_dir_inode),
                        path: adjusted_path,
                        entries: Default::default(),
                    };
                    let new_inode = wasi_try!(state.fs.create_inode(
                        inodes.deref_mut(),
                        kind,
                        false,
                        comp.to_string()
                    ));

                    // reborrow to insert
                    {
                        let mut guard = inodes.arena[cur_dir_inode].write();
                        if let Kind::Dir {
                            ref mut entries, ..
                        } = guard.deref_mut()
                        {
                            entries.insert(comp.to_string(), new_inode);
                        }
                    }
                    cur_dir_inode = new_inode;
                }
            }
            Kind::Root { .. } => return __WASI_EACCES,
            _ => return __WASI_ENOTDIR,
        }
    }

    __WASI_ESUCCESS
}

/// ### `path_filestat_get()`
/// Access metadata about a file or directory
/// Inputs:
/// - `__wasi_fd_t fd`
///     The directory that `path` is relative to
/// - `__wasi_lookupflags_t flags`
///     Flags to control how `path` is understood
/// - `const char *path`
///     String containing the file path
/// - `u32 path_len`
///     The length of the `path` string
/// Output:
/// - `__wasi_file_stat_t *buf`
///     The location where the metadata will be stored
pub fn path_filestat_get(
    thread: &WasiThread,
    fd: __wasi_fd_t,
    flags: __wasi_lookupflags_t,
    path: WasmPtr<u8>,
    path_len: u32,
    buf: WasmPtr<__wasi_filestat_t>,
) -> __wasi_errno_t {
    debug!("wasi::path_filestat_get");
    let (memory, state, mut inodes) = thread.get_memory_and_wasi_state_and_inodes_mut(0);

    let path_string = unsafe { get_input_str!(memory, path, path_len) };

    let stat = wasi_try!(path_filestat_get_internal(
        memory,
        state,
        inodes.deref_mut(),
        fd,
        flags,
        &path_string
    ));

    wasi_try_mem!(buf.deref(memory).write(stat));

    __WASI_ESUCCESS
}

/// ### `path_filestat_get()`
/// Access metadata about a file or directory
/// Inputs:
/// - `__wasi_fd_t fd`
///     The directory that `path` is relative to
/// - `__wasi_lookupflags_t flags`
///     Flags to control how `path` is understood
/// - `const char *path`
///     String containing the file path
/// - `u32 path_len`
///     The length of the `path` string
/// Output:
/// - `__wasi_file_stat_t *buf`
///     The location where the metadata will be stored
pub fn path_filestat_get_internal(
    memory: &Memory,
    state: &WasiState,
    inodes: &mut crate::WasiInodes,
    fd: __wasi_fd_t,
    flags: __wasi_lookupflags_t,
    path_string: &str,
) -> Result<__wasi_filestat_t, __wasi_errno_t> {
    let root_dir = state.fs.get_fd(fd)?;

    if !has_rights(root_dir.rights, __WASI_RIGHT_PATH_FILESTAT_GET) {
        return Err(__WASI_EACCES);
    }
    debug!("=> base_fd: {}, path: {}", fd, path_string);

    let file_inode = state.fs.get_inode_at_path(
        inodes,
        fd,
        path_string,
        flags & __WASI_LOOKUP_SYMLINK_FOLLOW != 0,
    )?;
    if inodes.arena[file_inode].is_preopened {
        Ok(inodes.arena[file_inode]
            .stat
            .read()
            .unwrap()
            .deref()
            .clone())
    } else {
        let guard = inodes.arena[file_inode].read();
        state.fs.get_stat_for_kind(inodes.deref(), guard.deref())
    }
}

/// ### `path_filestat_set_times()`
/// Update time metadata on a file or directory
/// Inputs:
/// - `__wasi_fd_t fd`
///     The directory relative to which the path is resolved
/// - `__wasi_lookupflags_t flags`
///     Flags to control how the path is understood
/// - `const char *path`
///     String containing the file path
/// - `u32 path_len`
///     The length of the `path` string
/// - `__wasi_timestamp_t st_atim`
///     The timestamp that the last accessed time attribute is set to
/// -  `__wasi_timestamp_t st_mtim`
///     The timestamp that the last modified time attribute is set to
/// - `__wasi_fstflags_t fst_flags`
///     A bitmask controlling which attributes are set
pub fn path_filestat_set_times(
    thread: &WasiThread,
    fd: __wasi_fd_t,
    flags: __wasi_lookupflags_t,
    path: WasmPtr<u8>,
    path_len: u32,
    st_atim: __wasi_timestamp_t,
    st_mtim: __wasi_timestamp_t,
    fst_flags: __wasi_fstflags_t,
) -> __wasi_errno_t {
    debug!("wasi::path_filestat_set_times");
    let (memory, state, mut inodes) = thread.get_memory_and_wasi_state_and_inodes_mut(0);
    let fd_entry = wasi_try!(state.fs.get_fd(fd));
    let fd_inode = fd_entry.inode;
    if !has_rights(fd_entry.rights, __WASI_RIGHT_PATH_FILESTAT_SET_TIMES) {
        return __WASI_EACCES;
    }
    if (fst_flags & __WASI_FILESTAT_SET_ATIM != 0 && fst_flags & __WASI_FILESTAT_SET_ATIM_NOW != 0)
        || (fst_flags & __WASI_FILESTAT_SET_MTIM != 0
            && fst_flags & __WASI_FILESTAT_SET_MTIM_NOW != 0)
    {
        return __WASI_EINVAL;
    }

    let path_string = unsafe { get_input_str!(memory, path, path_len) };
    debug!("=> base_fd: {}, path: {}", fd, &path_string);

    let file_inode = wasi_try!(state.fs.get_inode_at_path(
        inodes.deref_mut(),
        fd,
        &path_string,
        flags & __WASI_LOOKUP_SYMLINK_FOLLOW != 0,
    ));
    let stat = {
        let guard = inodes.arena[file_inode].read();
        wasi_try!(state.fs.get_stat_for_kind(inodes.deref(), guard.deref()))
    };

    let inode = &inodes.arena[fd_inode];

    if fst_flags & __WASI_FILESTAT_SET_ATIM != 0 || fst_flags & __WASI_FILESTAT_SET_ATIM_NOW != 0 {
        let time_to_set = if fst_flags & __WASI_FILESTAT_SET_ATIM != 0 {
            st_atim
        } else {
            wasi_try!(get_current_time_in_nanos())
        };
        inode.stat.write().unwrap().st_atim = time_to_set;
    }
    if fst_flags & __WASI_FILESTAT_SET_MTIM != 0 || fst_flags & __WASI_FILESTAT_SET_MTIM_NOW != 0 {
        let time_to_set = if fst_flags & __WASI_FILESTAT_SET_MTIM != 0 {
            st_mtim
        } else {
            wasi_try!(get_current_time_in_nanos())
        };
        inode.stat.write().unwrap().st_mtim = time_to_set;
    }

    __WASI_ESUCCESS
}

/// ### `path_link()`
/// Create a hard link
/// Inputs:
/// - `__wasi_fd_t old_fd`
///     The directory relative to which the `old_path` is
/// - `__wasi_lookupflags_t old_flags`
///     Flags to control how `old_path` is understood
/// - `const char *old_path`
///     String containing the old file path
/// - `u32 old_path_len`
///     Length of the `old_path` string
/// - `__wasi_fd_t new_fd`
///     The directory relative to which the `new_path` is
/// - `const char *new_path`
///     String containing the new file path
/// - `u32 old_path_len`
///     Length of the `new_path` string
pub fn path_link(
    thread: &WasiThread,
    old_fd: __wasi_fd_t,
    old_flags: __wasi_lookupflags_t,
    old_path: WasmPtr<u8>,
    old_path_len: u32,
    new_fd: __wasi_fd_t,
    new_path: WasmPtr<u8>,
    new_path_len: u32,
) -> __wasi_errno_t {
    debug!("wasi::path_link");
    if old_flags & __WASI_LOOKUP_SYMLINK_FOLLOW != 0 {
        debug!("  - will follow symlinks when opening path");
    }
    let (memory, state, mut inodes) = thread.get_memory_and_wasi_state_and_inodes_mut(0);
    let old_path_str = unsafe { get_input_str!(memory, old_path, old_path_len) };
    let new_path_str = unsafe { get_input_str!(memory, new_path, new_path_len) };
    let source_fd = wasi_try!(state.fs.get_fd(old_fd));
    let target_fd = wasi_try!(state.fs.get_fd(new_fd));
    debug!(
        "=> source_fd: {}, source_path: {}, target_fd: {}, target_path: {}",
        old_fd, &old_path_str, new_fd, new_path_str
    );

    if !(has_rights(source_fd.rights, __WASI_RIGHT_PATH_LINK_SOURCE)
        && has_rights(target_fd.rights, __WASI_RIGHT_PATH_LINK_TARGET))
    {
        return __WASI_EACCES;
    }

    let source_inode = wasi_try!(state.fs.get_inode_at_path(
        inodes.deref_mut(),
        old_fd,
        &old_path_str,
        old_flags & __WASI_LOOKUP_SYMLINK_FOLLOW != 0,
    ));
    let target_path_arg = std::path::PathBuf::from(&new_path_str);
    let (target_parent_inode, new_entry_name) = wasi_try!(state.fs.get_parent_inode_at_path(
        inodes.deref_mut(),
        new_fd,
        &target_path_arg,
        false
    ));

    if inodes.arena[source_inode].stat.write().unwrap().st_nlink == __wasi_linkcount_t::max_value()
    {
        return __WASI_EMLINK;
    }
    {
        let mut guard = inodes.arena[target_parent_inode].write();
        match guard.deref_mut() {
            Kind::Dir { entries, .. } => {
                if entries.contains_key(&new_entry_name) {
                    return __WASI_EEXIST;
                }
                entries.insert(new_entry_name, source_inode);
            }
            Kind::Root { .. } => return __WASI_EINVAL,
            Kind::File { .. } | Kind::Symlink { .. } | Kind::Buffer { .. } => {
                return __WASI_ENOTDIR
            }
        }
    }
    inodes.arena[source_inode].stat.write().unwrap().st_nlink += 1;

    __WASI_ESUCCESS
}

/// ### `path_open()`
/// Open file located at the given path
/// Inputs:
/// - `__wasi_fd_t dirfd`
///     The fd corresponding to the directory that the file is in
/// - `__wasi_lookupflags_t dirflags`
///     Flags specifying how the path will be resolved
/// - `char *path`
///     The path of the file or directory to open
/// - `u32 path_len`
///     The length of the `path` string
/// - `__wasi_oflags_t o_flags`
///     How the file will be opened
/// - `__wasi_rights_t fs_rights_base`
///     The rights of the created file descriptor
/// - `__wasi_rights_t fs_rightsinheriting`
///     The rights of file descriptors derived from the created file descriptor
/// - `__wasi_fdflags_t fs_flags`
///     The flags of the file descriptor
/// Output:
/// - `__wasi_fd_t* fd`
///     The new file descriptor
/// Possible Errors:
/// - `__WASI_EACCES`, `__WASI_EBADF`, `__WASI_EFAULT`, `__WASI_EFBIG?`, `__WASI_EINVAL`, `__WASI_EIO`, `__WASI_ELOOP`, `__WASI_EMFILE`, `__WASI_ENAMETOOLONG?`, `__WASI_ENFILE`, `__WASI_ENOENT`, `__WASI_ENOTDIR`, `__WASI_EROFS`, and `__WASI_ENOTCAPABLE`
pub fn path_open(
    thread: &WasiThread,
    dirfd: __wasi_fd_t,
    dirflags: __wasi_lookupflags_t,
    path: WasmPtr<u8>,
    path_len: u32,
    o_flags: __wasi_oflags_t,
    fs_rights_base: __wasi_rights_t,
    fs_rights_inheriting: __wasi_rights_t,
    fs_flags: __wasi_fdflags_t,
    fd: WasmPtr<__wasi_fd_t>,
) -> __wasi_errno_t {
    debug!("wasi::path_open");
    if dirflags & __WASI_LOOKUP_SYMLINK_FOLLOW != 0 {
        debug!("  - will follow symlinks when opening path");
    }
    let (memory, state, mut inodes) = thread.get_memory_and_wasi_state_and_inodes_mut(0);
    /* TODO: find actual upper bound on name size (also this is a path, not a name :think-fish:) */
    if path_len > 1024 * 1024 {
        return __WASI_ENAMETOOLONG;
    }

    let fd_ref = fd.deref(memory);

    // o_flags:
    // - __WASI_O_CREAT (create if it does not exist)
    // - __WASI_O_DIRECTORY (fail if not dir)
    // - __WASI_O_EXCL (fail if file exists)
    // - __WASI_O_TRUNC (truncate size to 0)

    let working_dir = wasi_try!(state.fs.get_fd(dirfd));
    let working_dir_rights_inheriting = working_dir.rights_inheriting;

    // ASSUMPTION: open rights apply recursively
    if !has_rights(working_dir.rights, __WASI_RIGHT_PATH_OPEN) {
        return __WASI_EACCES;
    }
    let path_string = unsafe { get_input_str!(memory, path, path_len) };

    debug!("=> fd: {}, path: {}", dirfd, &path_string);

    let path_arg = std::path::PathBuf::from(&path_string);
    let maybe_inode = state.fs.get_inode_at_path(
        inodes.deref_mut(),
        dirfd,
        &path_string,
        dirflags & __WASI_LOOKUP_SYMLINK_FOLLOW != 0,
    );

    let mut open_flags = 0;
    // TODO: traverse rights of dirs properly
    // COMMENTED OUT: WASI isn't giving appropriate rights here when opening
    //              TODO: look into this; file a bug report if this is a bug
    let adjusted_rights = /*fs_rights_base &*/ working_dir_rights_inheriting;
    let mut open_options = state.fs_new_open_options();
    let inode = if let Ok(inode) = maybe_inode {
        // Happy path, we found the file we're trying to open
        let mut guard = inodes.arena[inode].write();
        match guard.deref_mut() {
            Kind::File {
                ref mut handle,
                path,
                fd,
            } => {
                if let Some(special_fd) = fd {
                    // short circuit if we're dealing with a special file
                    assert!(handle.is_some());
                    wasi_try_mem!(fd_ref.write(*special_fd));
                    return __WASI_ESUCCESS;
                }
                if o_flags & __WASI_O_DIRECTORY != 0 {
                    return __WASI_ENOTDIR;
                }
                if o_flags & __WASI_O_EXCL != 0 {
                    return __WASI_EEXIST;
                }

                let write_permission = adjusted_rights & __WASI_RIGHT_FD_WRITE != 0;
                // append, truncate, and create all require the permission to write
                let (append_permission, truncate_permission, create_permission) =
                    if write_permission {
                        (
                            fs_flags & __WASI_FDFLAG_APPEND != 0,
                            o_flags & __WASI_O_TRUNC != 0,
                            o_flags & __WASI_O_CREAT != 0,
                        )
                    } else {
                        (false, false, false)
                    };
                let open_options = open_options
                    .read(true)
                    // TODO: ensure these rights are actually valid given parent, etc.
                    .write(write_permission)
                    .create(create_permission)
                    .append(append_permission)
                    .truncate(truncate_permission);
                open_flags |= Fd::READ;
                if adjusted_rights & __WASI_RIGHT_FD_WRITE != 0 {
                    open_flags |= Fd::WRITE;
                }
                if o_flags & __WASI_O_CREAT != 0 {
                    open_flags |= Fd::CREATE;
                }
                if o_flags & __WASI_O_TRUNC != 0 {
                    open_flags |= Fd::TRUNCATE;
                }
                *handle = Some(wasi_try!(open_options
                    .open(&path)
                    .map_err(fs_error_into_wasi_err)));
            }
            Kind::Buffer { .. } => unimplemented!("wasi::path_open for Buffer type files"),
            Kind::Dir { .. } | Kind::Root { .. } => {}
            Kind::Symlink {
                base_po_dir,
                path_to_symlink,
                relative_path,
            } => {
                // I think this should return an error (because symlinks should be resolved away by the path traversal)
                // TODO: investigate this
                unimplemented!("SYMLINKS IN PATH_OPEN");
            }
        }
        inode
    } else {
        // less-happy path, we have to try to create the file
        debug!("Maybe creating file");
        if o_flags & __WASI_O_CREAT != 0 {
            if o_flags & __WASI_O_DIRECTORY != 0 {
                return __WASI_ENOTDIR;
            }
            debug!("Creating file");
            // strip end file name

            let (parent_inode, new_entity_name) = wasi_try!(state.fs.get_parent_inode_at_path(
                inodes.deref_mut(),
                dirfd,
                &path_arg,
                dirflags & __WASI_LOOKUP_SYMLINK_FOLLOW != 0
            ));
            let new_file_host_path = {
                let guard = inodes.arena[parent_inode].read();
                match guard.deref() {
                    Kind::Dir { path, .. } => {
                        let mut new_path = path.clone();
                        new_path.push(&new_entity_name);
                        new_path
                    }
                    Kind::Root { .. } => return __WASI_EACCES,
                    _ => return __WASI_EINVAL,
                }
            };
            // once we got the data we need from the parent, we lookup the host file
            // todo: extra check that opening with write access is okay
            let handle = {
                let open_options = open_options
                    .read(true)
                    .append(fs_flags & __WASI_FDFLAG_APPEND != 0)
                    // TODO: ensure these rights are actually valid given parent, etc.
                    // write access is required for creating a file
                    .write(true)
                    .create_new(true);
                open_flags |= Fd::READ | Fd::WRITE | Fd::CREATE | Fd::TRUNCATE;

                Some(wasi_try!(open_options.open(&new_file_host_path).map_err(
                    |e| {
                        debug!("Error opening file {}", e);
                        fs_error_into_wasi_err(e)
                    }
                )))
            };

            let new_inode = {
                let kind = Kind::File {
                    handle,
                    path: new_file_host_path,
                    fd: None,
                };
                wasi_try!(state.fs.create_inode(
                    inodes.deref_mut(),
                    kind,
                    false,
                    new_entity_name.clone()
                ))
            };

            {
                let mut guard = inodes.arena[parent_inode].write();
                if let Kind::Dir {
                    ref mut entries, ..
                } = guard.deref_mut()
                {
                    entries.insert(new_entity_name, new_inode);
                }
            }

            new_inode
        } else {
            return maybe_inode.unwrap_err();
        }
    };

    {
        debug!("inode {:?} value {:#?} found!", inode, inodes.arena[inode]);
    }

    // TODO: check and reduce these
    // TODO: ensure a mutable fd to root can never be opened
    let out_fd = wasi_try!(state.fs.create_fd(
        adjusted_rights,
        fs_rights_inheriting,
        fs_flags,
        open_flags,
        inode
    ));

    wasi_try_mem!(fd_ref.write(out_fd));
    debug!("wasi::path_open returning fd {}", out_fd);

    __WASI_ESUCCESS
}

/// ### `path_readlink()`
/// Read the value of a symlink
/// Inputs:
/// - `__wasi_fd_t dir_fd`
///     The base directory from which `path` is understood
/// - `const char *path`
///     Pointer to UTF-8 bytes that make up the path to the symlink
/// - `u32 path_len`
///     The number of bytes to read from `path`
/// - `u32 buf_len`
///     Space available pointed to by `buf`
/// Outputs:
/// - `char *buf`
///     Pointer to characters containing the path that the symlink points to
/// - `u32 buf_used`
///     The number of bytes written to `buf`
pub fn path_readlink(
    thread: &WasiThread,
    dir_fd: __wasi_fd_t,
    path: WasmPtr<u8>,
    path_len: u32,
    buf: WasmPtr<u8>,
    buf_len: u32,
    buf_used: WasmPtr<u32>,
) -> __wasi_errno_t {
    debug!("wasi::path_readlink");
    let (memory, state, mut inodes) = thread.get_memory_and_wasi_state_and_inodes_mut(0);

    let base_dir = wasi_try!(state.fs.get_fd(dir_fd));
    if !has_rights(base_dir.rights, __WASI_RIGHT_PATH_READLINK) {
        return __WASI_EACCES;
    }
    let path_str = unsafe { get_input_str!(memory, path, path_len) };
<<<<<<< HEAD
    let inode = wasi_try!(state
        .fs
        .get_inode_at_path(inodes.deref_mut(), dir_fd, &path_str, false));

    {
        let guard = inodes.arena[inode].read();
        if let Kind::Symlink { relative_path, .. } = guard.deref() {
            let rel_path_str = relative_path.to_string_lossy();
            debug!("Result => {:?}", rel_path_str);
            let bytes = rel_path_str.bytes();
            if bytes.len() >= buf_len as usize {
                return __WASI_EOVERFLOW;
            }
            let bytes: Vec<_> = bytes.collect();

            let out = wasi_try_mem!(buf.slice(memory, bytes.len() as u32));
            wasi_try_mem!(out.write_slice(&bytes[..]));
            // should we null terminate this?

            wasi_try_mem!(buf_used.deref(memory).write(bytes.len() as u32));
        } else {
            return __WASI_EINVAL;
        }
=======
    let inode = wasi_try!(state.fs.get_inode_at_path(dir_fd, &path_str, false));

    if let Kind::Symlink { relative_path, .. } = &state.fs.inodes[inode].kind {
        let rel_path_str = relative_path.to_string_lossy();
        debug!("Result => {:?}", rel_path_str);
        let bytes = rel_path_str.as_bytes();
        if bytes.len() >= buf_len as usize {
            return __WASI_EOVERFLOW;
        }

        let out = wasi_try_mem!(buf.slice(memory, bytes.len() as u32));
        wasi_try_mem!(out.write_slice(bytes));
        // should we null terminate this?

        wasi_try_mem!(buf_used.deref(memory).write(bytes.len() as u32));
    } else {
        return __WASI_EINVAL;
>>>>>>> 09d5d6da
    }

    __WASI_ESUCCESS
}

/// Returns __WASI_ENOTEMTPY if directory is not empty
pub fn path_remove_directory(
    thread: &WasiThread,
    fd: __wasi_fd_t,
    path: WasmPtr<u8>,
    path_len: u32,
) -> __wasi_errno_t {
    // TODO check if fd is a dir, ensure it's within sandbox, etc.
    debug!("wasi::path_remove_directory");
    let (memory, state, mut inodes) = thread.get_memory_and_wasi_state_and_inodes_mut(0);

    let base_dir = wasi_try!(state.fs.get_fd(fd));
    let path_str = unsafe { get_input_str!(memory, path, path_len) };

    let inode = wasi_try!(state
        .fs
        .get_inode_at_path(inodes.deref_mut(), fd, &path_str, false));
    let (parent_inode, childs_name) = wasi_try!(state.fs.get_parent_inode_at_path(
        inodes.deref_mut(),
        fd,
        std::path::Path::new(&path_str),
        false
    ));

    let host_path_to_remove = {
        let guard = inodes.arena[inode].read();
        match guard.deref() {
            Kind::Dir { entries, path, .. } => {
                if !entries.is_empty() || wasi_try!(state.fs_read_dir(path)).count() != 0 {
                    return __WASI_ENOTEMPTY;
                }
                path.clone()
            }
            Kind::Root { .. } => return __WASI_EACCES,
            _ => return __WASI_ENOTDIR,
        }
    };

    {
        let mut guard = inodes.arena[parent_inode].write();
        match guard.deref_mut() {
            Kind::Dir {
                ref mut entries, ..
            } => {
                let removed_inode = wasi_try!(entries.remove(&childs_name).ok_or(__WASI_EINVAL));
                // TODO: make this a debug assert in the future
                assert!(inode == removed_inode);
            }
            Kind::Root { .. } => return __WASI_EACCES,
            _ => unreachable!(
                "Internal logic error in wasi::path_remove_directory, parent is not a directory"
            ),
        }
    }

    if let Err(err) = state.fs_remove_dir(host_path_to_remove) {
        // reinsert to prevent FS from being in bad state
        let mut guard = inodes.arena[parent_inode].write();
        if let Kind::Dir {
            ref mut entries, ..
        } = guard.deref_mut()
        {
            entries.insert(childs_name, inode);
        }
        return err;
    }

    __WASI_ESUCCESS
}

/// ### `path_rename()`
/// Rename a file or directory
/// Inputs:
/// - `__wasi_fd_t old_fd`
///     The base directory for `old_path`
/// - `const char* old_path`
///     Pointer to UTF8 bytes, the file to be renamed
/// - `u32 old_path_len`
///     The number of bytes to read from `old_path`
/// - `__wasi_fd_t new_fd`
///     The base directory for `new_path`
/// - `const char* new_path`
///     Pointer to UTF8 bytes, the new file name
/// - `u32 new_path_len`
///     The number of bytes to read from `new_path`
pub fn path_rename(
    thread: &WasiThread,
    old_fd: __wasi_fd_t,
    old_path: WasmPtr<u8>,
    old_path_len: u32,
    new_fd: __wasi_fd_t,
    new_path: WasmPtr<u8>,
    new_path_len: u32,
) -> __wasi_errno_t {
    debug!(
        "wasi::path_rename: old_fd = {}, new_fd = {}",
        old_fd, new_fd
    );
    let (memory, state, mut inodes) = thread.get_memory_and_wasi_state_and_inodes_mut(0);
    let source_str = unsafe { get_input_str!(memory, old_path, old_path_len) };
    let source_path = std::path::Path::new(&source_str);
    let target_str = unsafe { get_input_str!(memory, new_path, new_path_len) };
    let target_path = std::path::Path::new(&target_str);
    debug!("=> rename from {} to {}", &source_str, &target_str);

    {
        let source_fd = wasi_try!(state.fs.get_fd(old_fd));
        if !has_rights(source_fd.rights, __WASI_RIGHT_PATH_RENAME_SOURCE) {
            return __WASI_EACCES;
        }
        let target_fd = wasi_try!(state.fs.get_fd(new_fd));
        if !has_rights(target_fd.rights, __WASI_RIGHT_PATH_RENAME_TARGET) {
            return __WASI_EACCES;
        }
    }

    let (source_parent_inode, source_entry_name) =
        wasi_try!(state
            .fs
            .get_parent_inode_at_path(inodes.deref_mut(), old_fd, source_path, true));
    let (target_parent_inode, target_entry_name) =
        wasi_try!(state
            .fs
            .get_parent_inode_at_path(inodes.deref_mut(), new_fd, target_path, true));

    let host_adjusted_target_path = {
        let guard = inodes.arena[target_parent_inode].read();
        match guard.deref() {
            Kind::Dir { entries, path, .. } => {
                if entries.contains_key(&target_entry_name) {
                    return __WASI_EEXIST;
                }
                let mut out_path = path.clone();
                out_path.push(std::path::Path::new(&target_entry_name));
                out_path
            }
            Kind::Root { .. } => return __WASI_ENOTCAPABLE,
            Kind::Symlink { .. } | Kind::File { .. } | Kind::Buffer { .. } => {
                unreachable!("Fatal internal logic error: parent of inode is not a directory")
            }
        }
    };

    let source_entry = {
        let mut guard = inodes.arena[source_parent_inode].write();
        match guard.deref_mut() {
            Kind::Dir { entries, .. } => {
                wasi_try!(entries.remove(&source_entry_name).ok_or(__WASI_ENOENT))
            }
            Kind::Root { .. } => return __WASI_ENOTCAPABLE,
            Kind::Symlink { .. } | Kind::File { .. } | Kind::Buffer { .. } => {
                unreachable!("Fatal internal logic error: parent of inode is not a directory")
            }
        }
    };

    {
        let mut guard = inodes.arena[source_entry].write();
        match guard.deref_mut() {
            Kind::File {
                handle, ref path, ..
            } => {
                // TODO: investigate why handle is not always there, it probably should be.
                // My best guess is the fact that a handle means currently open and a path
                // just means reference to host file on disk. But ideally those concepts
                // could just be unified even if there's a `Box<dyn VirtualFile>` which just
                // implements the logic of "I'm not actually a file, I'll try to be as needed".
                let result = if let Some(h) = handle {
                    drop(guard);
                    state.fs_rename(&source_path, &host_adjusted_target_path)
                } else {
                    let path_clone = path.clone();
                    drop(guard);
                    let out = state.fs_rename(&path_clone, &host_adjusted_target_path);
                    {
                        let mut guard = inodes.arena[source_entry].write();
                        if let Kind::File { ref mut path, .. } = guard.deref_mut() {
                            *path = host_adjusted_target_path;
                        } else {
                            unreachable!()
                        }
                    }
                    out
                };
                // if the above operation failed we have to revert the previous change and then fail
                if let Err(e) = result.clone() {
                    let mut guard = inodes.arena[source_parent_inode].write();
                    if let Kind::Dir { entries, .. } = guard.deref_mut() {
                        entries.insert(source_entry_name, source_entry);
                        return e;
                    }
                }
            }
            Kind::Dir { ref path, .. } => {
                let cloned_path = path.clone();
                if let Err(e) = state.fs_rename(cloned_path, &host_adjusted_target_path) {
                    return e;
                }
                {
                    drop(guard);
                    let mut guard = inodes.arena[source_entry].write();
                    if let Kind::Dir { path, .. } = guard.deref_mut() {
                        *path = host_adjusted_target_path;
                    }
                }
            }
            Kind::Buffer { .. } => {}
            Kind::Symlink { .. } => {}
            Kind::Root { .. } => unreachable!("The root can not be moved"),
        }
    }

    {
        let mut guard = inodes.arena[target_parent_inode].write();
        if let Kind::Dir { entries, .. } = guard.deref_mut() {
            let result = entries.insert(target_entry_name, source_entry);
            assert!(
                result.is_none(),
                "Fatal error: race condition on filesystem detected or internal logic error"
            );
        }
    }

    __WASI_ESUCCESS
}

/// ### `path_symlink()`
/// Create a symlink
/// Inputs:
/// - `const char *old_path`
///     Array of UTF-8 bytes representing the source path
/// - `u32 old_path_len`
///     The number of bytes to read from `old_path`
/// - `__wasi_fd_t fd`
///     The base directory from which the paths are understood
/// - `const char *new_path`
///     Array of UTF-8 bytes representing the target path
/// - `u32 new_path_len`
///     The number of bytes to read from `new_path`
pub fn path_symlink(
<<<<<<< HEAD
    thread: &WasiThread,
=======
    env: &WasiEnv,
>>>>>>> 09d5d6da
    old_path: WasmPtr<u8>,
    old_path_len: u32,
    fd: __wasi_fd_t,
    new_path: WasmPtr<u8>,
    new_path_len: u32,
) -> __wasi_errno_t {
    debug!("wasi::path_symlink");
    let (memory, state, mut inodes) = thread.get_memory_and_wasi_state_and_inodes_mut(0);
    let old_path_str = unsafe { get_input_str!(memory, old_path, old_path_len) };
    let new_path_str = unsafe { get_input_str!(memory, new_path, new_path_len) };
    let base_fd = wasi_try!(state.fs.get_fd(fd));
    if !has_rights(base_fd.rights, __WASI_RIGHT_PATH_SYMLINK) {
        return __WASI_EACCES;
    }

    // get the depth of the parent + 1 (UNDER INVESTIGATION HMMMMMMMM THINK FISH ^ THINK FISH)
    let old_path_path = std::path::Path::new(&old_path_str);
    let (source_inode, _) =
        wasi_try!(state
            .fs
            .get_parent_inode_at_path(inodes.deref_mut(), fd, old_path_path, true));
    let depth = wasi_try!(state
        .fs
        .path_depth_from_fd(inodes.deref(), fd, source_inode))
        - 1;

    let new_path_path = std::path::Path::new(&new_path_str);
    let (target_parent_inode, entry_name) =
        wasi_try!(state
            .fs
            .get_parent_inode_at_path(inodes.deref_mut(), fd, new_path_path, true));

    // short circuit if anything is wrong, before we create an inode
    {
        let guard = inodes.arena[target_parent_inode].read();
        match guard.deref() {
            Kind::Dir { entries, .. } => {
                if entries.contains_key(&entry_name) {
                    return __WASI_EEXIST;
                }
            }
            Kind::Root { .. } => return __WASI_ENOTCAPABLE,
            Kind::File { .. } | Kind::Symlink { .. } | Kind::Buffer { .. } => {
                unreachable!("get_parent_inode_at_path returned something other than a Dir or Root")
            }
        }
    }

    let mut source_path = std::path::Path::new(&old_path_str);
    let mut relative_path = std::path::PathBuf::new();
    for _ in 0..depth {
        relative_path.push("..");
    }
    relative_path.push(source_path);
    debug!(
        "Symlinking {} to {}",
        new_path_str,
        relative_path.to_string_lossy()
    );

    let kind = Kind::Symlink {
        base_po_dir: fd,
        path_to_symlink: std::path::PathBuf::from(new_path_str),
        relative_path,
    };
    let new_inode = state.fs.create_inode_with_default_stat(
        inodes.deref_mut(),
        kind,
        false,
        entry_name.clone(),
    );

    {
        let mut guard = inodes.arena[target_parent_inode].write();
        if let Kind::Dir {
            ref mut entries, ..
        } = guard.deref_mut()
        {
            entries.insert(entry_name, new_inode);
        }
    }

    __WASI_ESUCCESS
}

/// ### `path_unlink_file()`
/// Unlink a file, deleting if the number of hardlinks is 1
/// Inputs:
/// - `__wasi_fd_t fd`
///     The base file descriptor from which the path is understood
/// - `const char *path`
///     Array of UTF-8 bytes representing the path
/// - `u32 path_len`
///     The number of bytes in the `path` array
pub fn path_unlink_file(
    thread: &WasiThread,
    fd: __wasi_fd_t,
    path: WasmPtr<u8>,
    path_len: u32,
) -> __wasi_errno_t {
    debug!("wasi::path_unlink_file");
    let (memory, state, mut inodes) = thread.get_memory_and_wasi_state_and_inodes_mut(0);

    let base_dir = wasi_try!(state.fs.get_fd(fd));
    if !has_rights(base_dir.rights, __WASI_RIGHT_PATH_UNLINK_FILE) {
        return __WASI_EACCES;
    }
    let path_str = unsafe { get_input_str!(memory, path, path_len) };
    debug!("Requested file: {}", path_str);

    let inode = wasi_try!(state
        .fs
        .get_inode_at_path(inodes.deref_mut(), fd, &path_str, false));
    let (parent_inode, childs_name) = wasi_try!(state.fs.get_parent_inode_at_path(
        inodes.deref_mut(),
        fd,
        std::path::Path::new(&path_str),
        false
    ));

    let removed_inode = {
        let mut guard = inodes.arena[parent_inode].write();
        match guard.deref_mut() {
            Kind::Dir {
                ref mut entries, ..
            } => {
                let removed_inode = wasi_try!(entries.remove(&childs_name).ok_or(__WASI_EINVAL));
                // TODO: make this a debug assert in the future
                assert!(inode == removed_inode);
                debug_assert!(inodes.arena[inode].stat.read().unwrap().st_nlink > 0);
                removed_inode
            }
            Kind::Root { .. } => return __WASI_EACCES,
            _ => unreachable!(
                "Internal logic error in wasi::path_unlink_file, parent is not a directory"
            ),
        }
    };

    let st_nlink = {
        let mut guard = inodes.arena[removed_inode].stat.write().unwrap();
        guard.st_nlink -= 1;
        guard.st_nlink
    };
    if st_nlink == 0 {
        {
            let mut guard = inodes.arena[removed_inode].write();
            match guard.deref_mut() {
                Kind::File { handle, path, .. } => {
                    if let Some(h) = handle {
                        wasi_try!(h.unlink().map_err(fs_error_into_wasi_err));
                    } else {
                        // File is closed
                        // problem with the abstraction, we can't call unlink because there's no handle
                        // drop mutable borrow on `path`
                        let path = path.clone();
                        wasi_try!(state.fs_remove_file(path));
                    }
                }
                Kind::Dir { .. } | Kind::Root { .. } => return __WASI_EISDIR,
                Kind::Symlink { .. } => {
                    // TODO: actually delete real symlinks and do nothing for virtual symlinks
                }
                _ => unimplemented!("wasi::path_unlink_file for Buffer"),
            }
        }
        // TODO: test this on Windows and actually make it portable
        // make the file an orphan fd if the fd is still open
        let fd_is_orphaned = {
            let guard = inodes.arena[removed_inode].read();
            if let Kind::File { handle, .. } = guard.deref() {
                handle.is_some()
            } else {
                false
            }
        };
        let removed_inode_val = unsafe { state.fs.remove_inode(inodes.deref_mut(), removed_inode) };
        assert!(
            removed_inode_val.is_some(),
            "Inode could not be removed because it doesn't exist"
        );

        if fd_is_orphaned {
            inodes
                .orphan_fds
                .insert(removed_inode, removed_inode_val.unwrap());
        }
    }

    __WASI_ESUCCESS
}

/// ### `poll_oneoff()`
/// Concurrently poll for a set of events
/// Inputs:
/// - `const __wasi_subscription_t *in`
///     The events to subscribe to
/// - `__wasi_event_t *out`
///     The events that have occured
/// - `u32 nsubscriptions`
///     The number of subscriptions and the number of events
/// Output:
/// - `u32 nevents`
///     The number of events seen
pub fn poll_oneoff(
<<<<<<< HEAD
    thread: &WasiThread,
=======
    env: &WasiEnv,
>>>>>>> 09d5d6da
    in_: WasmPtr<__wasi_subscription_t>,
    out_: WasmPtr<__wasi_event_t>,
    nsubscriptions: u32,
    nevents: WasmPtr<u32>,
) -> Result<__wasi_errno_t, WasiError> {
    trace!("wasi::poll_oneoff");
    trace!("  => nsubscriptions = {}", nsubscriptions);
    let (memory, state, inodes) = thread.get_memory_and_wasi_state_and_inodes(0);

<<<<<<< HEAD
    let subscription_array = wasi_try_mem_ok!(in_.slice(memory, nsubscriptions));
    let event_array = wasi_try_mem_ok!(out_.slice(memory, nsubscriptions));
=======
    let subscription_array = wasi_try_mem!(in_.slice(memory, nsubscriptions));
    let event_array = wasi_try_mem!(out_.slice(memory, nsubscriptions));
>>>>>>> 09d5d6da
    let mut events_seen = 0;
    let out_ptr = nevents.deref(memory);

    let mut fd_guards = vec![];
    let mut clock_subs = vec![];
    let mut in_events = vec![];
    let mut time_to_sleep = Duration::from_millis(5);

    for sub in subscription_array.iter() {
<<<<<<< HEAD
        let s: WasiSubscription = wasi_try_ok!(wasi_try_mem_ok!(sub.read()).try_into());
=======
        let s: WasiSubscription = wasi_try!(wasi_try_mem!(sub.read()).try_into());
>>>>>>> 09d5d6da
        let mut peb = PollEventBuilder::new();
        
        let fd = match s.event_type {
            EventType::Read(__wasi_subscription_fs_readwrite_t { fd }) => {
                match fd {
                    __WASI_STDIN_FILENO | __WASI_STDOUT_FILENO | __WASI_STDERR_FILENO => (),
                    _ => {
                        let fd_entry = wasi_try_ok!(state.fs.get_fd(fd), thread);
                        if !has_rights(fd_entry.rights, __WASI_RIGHT_FD_READ) {
                            return Ok(__WASI_EACCES);
                        }
                    }
                }
                in_events.push(peb.add(PollEvent::PollIn).build());
                Some(fd)
            }
            EventType::Write(__wasi_subscription_fs_readwrite_t { fd }) => {
                match fd {
                    __WASI_STDIN_FILENO | __WASI_STDOUT_FILENO | __WASI_STDERR_FILENO => (),
                    _ => {
                        let fd_entry = wasi_try_ok!(state.fs.get_fd(fd), thread);
                        if !has_rights(fd_entry.rights, __WASI_RIGHT_FD_WRITE) {
                            return Ok(__WASI_EACCES);
                        }
                    }
                }
                in_events.push(peb.add(PollEvent::PollOut).build());
                Some(fd)
            }
            EventType::Clock(clock_info) => {
                if clock_info.clock_id == __WASI_CLOCK_REALTIME
                    || clock_info.clock_id == __WASI_CLOCK_MONOTONIC
                {
                    // this is a hack
                    // TODO: do this properly
                    time_to_sleep = Duration::from_nanos(clock_info.timeout);
                    clock_subs.push((clock_info, s.user_data));
                    None
                } else {
                    unimplemented!("Polling not implemented for clocks yet");
                }
            }
        };

        if let Some(fd) = fd {
            let wasi_file_ref = match fd {
                __WASI_STDERR_FILENO => {
                    wasi_try_ok!(
                        inodes
                            .stderr(&state.fs.fd_map)
                            .map_err(fs_error_into_wasi_err),
                        thread
                    )
                }
                __WASI_STDIN_FILENO => {
                    wasi_try_ok!(
                        inodes
                            .stdin(&state.fs.fd_map)
                            .map_err(fs_error_into_wasi_err),
                        thread
                    )
                }
                __WASI_STDOUT_FILENO => {
                    wasi_try_ok!(
                        inodes
                            .stdout(&state.fs.fd_map)
                            .map_err(fs_error_into_wasi_err),
                        thread
                    )
                }
                _ => {
                    let fd_entry = wasi_try_ok!(state.fs.get_fd(fd), thread);
                    let inode = fd_entry.inode;
                    if !has_rights(fd_entry.rights, __WASI_RIGHT_POLL_FD_READWRITE) {
                        return Ok(__WASI_EACCES);
                    }

                    {
                        let guard = inodes.arena[inode].read();
                        match guard.deref() {
                            Kind::File { handle, .. } => {
                                if let Some(h) = handle {
                                    crate::state::InodeValFileReadGuard { guard }
                                } else {
                                    return Ok(__WASI_EBADF);
                                }
                            }
                            Kind::Dir { .. }
                            | Kind::Root { .. }
                            | Kind::Buffer { .. }
                            | Kind::Symlink { .. } => {
                                unimplemented!("polling read on non-files not yet supported")
                            }
                        }
                    }
                }
            };
            fd_guards.push(wasi_file_ref);
        }
    }

    let fds = {
        let mut f = vec![];
        for fd in fd_guards.iter() {
            f.push(wasi_try_ok!(fd.as_ref().ok_or(__WASI_EBADF)).deref());
        }
        f
    };

    let mut seen_events = vec![Default::default(); in_events.len()];

    let start = platform_clock_time_get(__WASI_CLOCK_MONOTONIC, 1_000_000).unwrap() as u128;
    let mut triggered = 0;
    while triggered == 0 {
        let now = platform_clock_time_get(__WASI_CLOCK_MONOTONIC, 1_000_000).unwrap() as u128;
        let delta = match now.checked_sub(start) {
            Some(a) => Duration::from_nanos(a as u64),
            None => Duration::ZERO
        };
        match poll(
            fds.as_slice(),
            in_events.as_slice(),
            seen_events.as_mut_slice(),
            Duration::from_millis(1),
        )
        {
            Ok(0) => {
                thread.yield_now()?;
            },
            Ok(a) => {
                triggered = a;
            },
            Err(FsError::WouldBlock) => {
                thread.sleep(Duration::from_millis(1))?;
            },
            Err(err) => {
                return Ok(fs_error_into_wasi_err(err));
            }
        };
        if delta > time_to_sleep {
            break;
        }
    }

    for (i, seen_event) in seen_events.into_iter().enumerate() {
        let mut flags = 0;
        let mut error = __WASI_EAGAIN;
        let mut bytes_available = 0;
        let event_iter = iterate_poll_events(seen_event);
        for event in event_iter {
            match event {
                PollEvent::PollError => error = __WASI_EIO,
                PollEvent::PollHangUp => flags = __WASI_EVENT_FD_READWRITE_HANGUP,
                PollEvent::PollInvalid => error = __WASI_EINVAL,
                PollEvent::PollIn => {
                    bytes_available = wasi_try_ok!(
                        fds[i]
                            .bytes_available_read()
                            .map_err(fs_error_into_wasi_err),
                        thread
                    )
                    .unwrap_or(0usize);
                    error = __WASI_ESUCCESS;
                }
                PollEvent::PollOut => {
                    bytes_available = wasi_try_ok!(
                        fds[i]
                            .bytes_available_write()
                            .map_err(fs_error_into_wasi_err),
                        thread
                    )
                    .unwrap_or(0usize);
                    error = __WASI_ESUCCESS;
                }
            }
        }
        let event = __wasi_event_t {
<<<<<<< HEAD
            userdata: wasi_try_mem_ok!(subscription_array.index(i as u64).read()).userdata,
            error,
            type_: wasi_try_mem_ok!(subscription_array.index(i as u64).read()).type_,
=======
            userdata: wasi_try_mem!(subscription_array.index(i as u64).read()).userdata,
            error,
            type_: wasi_try_mem!(subscription_array.index(i as u64).read()).type_,
>>>>>>> 09d5d6da
            u: unsafe {
                __wasi_event_u {
                    fd_readwrite: __wasi_event_fd_readwrite_t {
                        nbytes: bytes_available as u64,
                        flags,
                    },
                }
            },
        };
<<<<<<< HEAD
        wasi_try_mem_ok!(event_array.index(events_seen as u64).write(event));
        events_seen += 1;
    }
    if triggered <= 0 {
        for (clock_info, userdata) in clock_subs {
            let event = __wasi_event_t {
                userdata,
                error: __WASI_ESUCCESS,
                type_: __WASI_EVENTTYPE_CLOCK,
                u: unsafe {
                    __wasi_event_u {
                        fd_readwrite: __wasi_event_fd_readwrite_t {
                            nbytes: 0,
                            flags: 0,
                        },
                    }
                },
            };
            wasi_try_mem_ok!(event_array.index(events_seen as u64).write(event));
            events_seen += 1;
        }
    }
    wasi_try_mem_ok!(out_ptr.write(events_seen as u32));
    Ok(__WASI_ESUCCESS)
}

pub fn proc_exit(thread: &WasiThread, code: __wasi_exitcode_t) -> Result<(), WasiError> {
=======
        wasi_try_mem!(event_array.index(events_seen as u64).write(event));
        events_seen += 1;
    }
    for clock_info in clock_subs {
        let event = __wasi_event_t {
            // TOOD: review userdata value
            userdata: 0,
            error: __WASI_ESUCCESS,
            type_: __WASI_EVENTTYPE_CLOCK,
            u: unsafe {
                __wasi_event_u {
                    fd_readwrite: __wasi_event_fd_readwrite_t {
                        nbytes: 0,
                        flags: 0,
                    },
                }
            },
        };
        wasi_try_mem!(event_array.index(events_seen as u64).write(event));
        events_seen += 1;
    }
    wasi_try_mem!(out_ptr.write(events_seen as u32));
    __WASI_ESUCCESS
}

#[cfg(feature = "js")]
pub fn poll_oneoff(
    env: &WasiEnv,
    in_: WasmPtr<__wasi_subscription_t>,
    out_: WasmPtr<__wasi_event_t>,
    nsubscriptions: u32,
    nevents: WasmPtr<u32>,
) -> __wasi_errno_t {
    unimplemented!();
}

pub fn proc_exit(env: &WasiEnv, code: __wasi_exitcode_t) -> Result<(), WasiError> {
>>>>>>> 09d5d6da
    debug!("wasi::proc_exit, {}", code);
    Err(WasiError::Exit(code))
}

pub fn proc_raise(thread: &WasiThread, sig: __wasi_signal_t) -> __wasi_errno_t {
    debug!("wasi::proc_raise");
    unimplemented!("wasi::proc_raise")
}

/// ### `random_get()`
/// Fill buffer with high-quality random data.  This function may be slow and block
/// Inputs:
/// - `void *buf`
///     A pointer to a buffer where the random bytes will be written
/// - `size_t buf_len`
///     The number of bytes that will be written
pub fn random_get(thread: &WasiThread, buf: u32, buf_len: u32) -> __wasi_errno_t {
    trace!("wasi::random_get buf_len: {}", buf_len);
    let memory = thread.memory();
    let mut u8_buffer = vec![0; buf_len as usize];
    let res = getrandom::getrandom(&mut u8_buffer);
    match res {
        Ok(()) => {
            let buf = wasi_try_mem!(WasmPtr::<u8>::new(buf).slice(memory, buf_len));
            wasi_try_mem!(buf.write_slice(&u8_buffer));
            __WASI_ESUCCESS
        }
        Err(_) => __WASI_EIO,
    }
}

/// ### `sched_yield()`
/// Yields execution of the thread
pub fn sched_yield(thread: &WasiThread) -> Result<__wasi_errno_t, WasiError> {
    trace!("wasi::sched_yield");
    thread.yield_now()?;
    Ok(__WASI_ESUCCESS)
}

pub fn sock_recv(
    thread: &WasiThread,
    sock: __wasi_fd_t,
    ri_data: WasmPtr<__wasi_iovec_t>,
    ri_data_len: u32,
    ri_flags: __wasi_riflags_t,
    ro_datalen: WasmPtr<u32>,
    ro_flags: WasmPtr<__wasi_roflags_t>,
) -> __wasi_errno_t {
    trace!("wasi::sock_recv");
    unimplemented!("wasi::sock_recv")
}
pub fn sock_send(
    thread: &WasiThread,
    sock: __wasi_fd_t,
    si_data: WasmPtr<__wasi_ciovec_t>,
    si_data_len: u32,
    si_flags: __wasi_siflags_t,
    so_datalen: WasmPtr<u32>,
) -> __wasi_errno_t {
    trace!("wasi::sock_send");
    unimplemented!("wasi::sock_send")
}
pub fn sock_shutdown(
    thread: &WasiThread,
    sock: __wasi_fd_t,
    how: __wasi_sdflags_t,
) -> __wasi_errno_t {
    trace!("wasi::sock_shutdown");
    unimplemented!("wasi::sock_shutdown")
}<|MERGE_RESOLUTION|>--- conflicted
+++ resolved
@@ -65,14 +65,8 @@
             .slice(memory, iov_inner.buf_len)
             .map_err(mem_error_to_wasi)?;
         let bytes = bytes.read_to_vec().map_err(mem_error_to_wasi)?;
-<<<<<<< HEAD
         write_loc.write_all(&bytes).map_err(map_io_err)?;
 
-=======
-        write_loc.write_all(&bytes).map_err(|_| __WASI_EIO)?;
-
-        // TODO: handle failure more accurately
->>>>>>> 09d5d6da
         bytes_written += iov_inner.buf_len;
     }
     Ok(bytes_written)
@@ -103,11 +97,7 @@
         let iov_inner = iov.read().map_err(mem_error_to_wasi)?;
         raw_bytes.clear();
         raw_bytes.resize(iov_inner.buf_len as usize, 0);
-<<<<<<< HEAD
         bytes_read += reader.read(&mut raw_bytes).map_err(map_io_err)? as u32;
-=======
-        bytes_read += reader.read(&mut raw_bytes).map_err(|_| __WASI_EIO)? as u32;
->>>>>>> 09d5d6da
 
         let buf = WasmPtr::<u8>::new(iov_inner.buf)
             .slice(memory, iov_inner.buf_len)
@@ -165,11 +155,7 @@
 ///     A pointer to a buffer to write the argument string data.
 ///
 pub fn args_get(
-<<<<<<< HEAD
-    thread: &WasiThread,
-=======
-    env: &WasiEnv,
->>>>>>> 09d5d6da
+    thread: &WasiThread,
     argv: WasmPtr<WasmPtr<u8>>,
     argv_buf: WasmPtr<u8>,
 ) -> __wasi_errno_t {
@@ -237,13 +223,9 @@
     let memory = thread.memory();
 
     let out_addr = resolution.deref(memory);
-<<<<<<< HEAD
     let t_out = wasi_try!(platform_clock_res_get(clock_id, out_addr));
     wasi_try_mem!(resolution.write(memory, t_out as __wasi_timestamp_t));
     __WASI_ESUCCESS
-=======
-    platform_clock_res_get(clock_id, out_addr)
->>>>>>> 09d5d6da
 }
 
 /// ### `clock_time_get()`
@@ -270,16 +252,11 @@
     let memory = thread.memory();
 
     let out_addr = time.deref(memory);
-<<<<<<< HEAD
     let t_out = wasi_try!(platform_clock_time_get(clock_id, precision));
     wasi_try_mem!(time.write(memory, t_out as __wasi_timestamp_t));
 
     let result = __WASI_ESUCCESS;
     trace!(
-=======
-    let result = platform_clock_time_get(clock_id, precision, out_addr);
-    debug!(
->>>>>>> 09d5d6da
         "time: {} => {}",
         wasi_try_mem!(time.deref(memory).read()),
         result
@@ -296,11 +273,7 @@
 /// - `char *environ_buf`
 ///     A pointer to a buffer to write the environment variable string data.
 pub fn environ_get(
-<<<<<<< HEAD
-    thread: &WasiThread,
-=======
-    env: &WasiEnv,
->>>>>>> 09d5d6da
+    thread: &WasiThread,
     environ: WasmPtr<WasmPtr<u8>>,
     environ_buf: WasmPtr<u8>,
 ) -> __wasi_errno_t {
@@ -477,15 +450,8 @@
         fd,
         buf_ptr.offset()
     );
-<<<<<<< HEAD
     let (memory, state, inodes) = thread.get_memory_and_wasi_state_and_inodes(0);
     let stat = wasi_try!(state.fs.fdstat(inodes.deref(), fd));
-=======
-    let (memory, mut state) = env.get_memory_and_wasi_state(0);
-    let fd_entry = wasi_try!(state.fs.get_fd(fd));
-
-    let stat = wasi_try!(state.fs.fdstat(fd));
->>>>>>> 09d5d6da
     let buf = buf_ptr.deref(memory);
 
     wasi_try_mem!(buf.write(stat));
@@ -703,17 +669,12 @@
     trace!("wasi::fd_pread: fd={}, offset={}", fd, offset);
     let (memory, state, inodes) = thread.get_memory_and_wasi_state_and_inodes(0);
 
-<<<<<<< HEAD
     let iovs = wasi_try_mem_ok!(iovs.slice(memory, iovs_len));
-=======
-    let iovs = wasi_try_mem!(iovs.slice(memory, iovs_len));
->>>>>>> 09d5d6da
     let nread_ref = nread.deref(memory);
 
     let fd_entry = wasi_try_ok!(state.fs.get_fd(fd));
     let bytes_read = match fd {
         __WASI_STDIN_FILENO => {
-<<<<<<< HEAD
             let mut guard = wasi_try_ok!(
                 inodes
                     .stdin_mut(&state.fs.fd_map)
@@ -722,12 +683,6 @@
             );
             if let Some(ref mut stdin) = guard.deref_mut() {
                 wasi_try_ok!(read_bytes(stdin, memory, iovs), thread)
-=======
-            if let Some(ref mut stdin) =
-                wasi_try!(state.fs.stdin_mut().map_err(fs_error_into_wasi_err))
-            {
-                wasi_try!(read_bytes(stdin, memory, iovs))
->>>>>>> 09d5d6da
             } else {
                 return Ok(__WASI_EBADF);
             }
@@ -755,11 +710,7 @@
                                 .map_err(map_io_err),
                             thread
                         );
-<<<<<<< HEAD
                         wasi_try_ok!(read_bytes(h, memory, iovs), thread)
-=======
-                        wasi_try!(read_bytes(h, memory, iovs))
->>>>>>> 09d5d6da
                     } else {
                         return Ok(__WASI_EINVAL);
                     }
@@ -767,7 +718,6 @@
                 Kind::Dir { .. } | Kind::Root { .. } => return Ok(__WASI_EISDIR),
                 Kind::Symlink { .. } => unimplemented!("Symlinks in wasi::fd_pread"),
                 Kind::Buffer { buffer } => {
-<<<<<<< HEAD
                     wasi_try_ok!(
                         read_bytes(&buffer[(offset as usize)..], memory, iovs),
                         thread
@@ -778,15 +728,6 @@
     };
 
     wasi_try_mem_ok!(nread_ref.write(bytes_read));
-=======
-                    wasi_try!(read_bytes(&buffer[(offset as usize)..], memory, iovs))
-                }
-            }
-        }
-    };
-
-    wasi_try_mem!(nread_ref.write(bytes_read));
->>>>>>> 09d5d6da
     debug!("Success: {} bytes read", bytes_read);
     Ok(__WASI_ESUCCESS)
 }
@@ -809,11 +750,7 @@
 
     let prestat_ptr = buf.deref(memory);
 
-<<<<<<< HEAD
     wasi_try_mem!(prestat_ptr.write(wasi_try!(state.fs.prestat_fd(inodes.deref(), fd))));
-=======
-    wasi_try_mem!(prestat_ptr.write(wasi_try!(state.fs.prestat_fd(fd))));
->>>>>>> 09d5d6da
 
     __WASI_ESUCCESS
 }
@@ -829,11 +766,7 @@
         fd,
         path_len
     );
-<<<<<<< HEAD
     let (memory, state, inodes) = thread.get_memory_and_wasi_state_and_inodes(0);
-=======
-    let (memory, mut state) = env.get_memory_and_wasi_state(0);
->>>>>>> 09d5d6da
     let path_chars = wasi_try_mem!(path.slice(memory, path_len));
 
     let real_inode = wasi_try!(state.fs.get_fd_inode(fd));
@@ -852,11 +785,7 @@
                     .write_slice(inode_val.name.as_bytes()));
                 wasi_try_mem!(path_chars.index(inode_val.name.len() as u64).write(0));
 
-<<<<<<< HEAD
                 trace!("=> result: \"{}\"", inode_val.name);
-=======
-                debug!("=> result: \"{}\"", inode_val.name);
->>>>>>> 09d5d6da
 
                 __WASI_ESUCCESS
             } else {
@@ -891,20 +820,14 @@
 ) -> Result<__wasi_errno_t, WasiError> {
     trace!("wasi::fd_pwrite");
     // TODO: refactor, this is just copied from `fd_write`...
-<<<<<<< HEAD
     let (memory, state, inodes) = thread.get_memory_and_wasi_state_and_inodes(0);
     let iovs_arr = wasi_try_mem_ok!(iovs.slice(memory, iovs_len));
-=======
-    let (memory, mut state) = env.get_memory_and_wasi_state(0);
-    let iovs_arr = wasi_try_mem!(iovs.slice(memory, iovs_len));
->>>>>>> 09d5d6da
     let nwritten_ref = nwritten.deref(memory);
 
     let fd_entry = wasi_try_ok!(state.fs.get_fd(fd));
     let bytes_written = match fd {
         __WASI_STDIN_FILENO => return Ok(__WASI_EINVAL),
         __WASI_STDOUT_FILENO => {
-<<<<<<< HEAD
             let mut guard = wasi_try_ok!(
                 inodes
                     .stdout_mut(&state.fs.fd_map)
@@ -913,18 +836,11 @@
             );
             if let Some(ref mut stdout) = guard.deref_mut() {
                 wasi_try_ok!(write_bytes(stdout, memory, iovs_arr), thread)
-=======
-            if let Some(ref mut stdout) =
-                wasi_try!(state.fs.stdout_mut().map_err(fs_error_into_wasi_err))
-            {
-                wasi_try!(write_bytes(stdout, memory, iovs_arr))
->>>>>>> 09d5d6da
             } else {
                 return Ok(__WASI_EBADF);
             }
         }
         __WASI_STDERR_FILENO => {
-<<<<<<< HEAD
             let mut guard = wasi_try_ok!(
                 inodes
                     .stderr_mut(&state.fs.fd_map)
@@ -933,12 +849,6 @@
             );
             if let Some(ref mut stderr) = guard.deref_mut() {
                 wasi_try_ok!(write_bytes(stderr, memory, iovs_arr), thread)
-=======
-            if let Some(ref mut stderr) =
-                wasi_try!(state.fs.stderr_mut().map_err(fs_error_into_wasi_err))
-            {
-                wasi_try!(write_bytes(stderr, memory, iovs_arr))
->>>>>>> 09d5d6da
             } else {
                 return Ok(__WASI_EBADF);
             }
@@ -957,7 +867,6 @@
             match guard.deref_mut() {
                 Kind::File { handle, .. } => {
                     if let Some(handle) = handle {
-<<<<<<< HEAD
                         wasi_try_ok!(
                             handle
                                 .seek(std::io::SeekFrom::Start(offset as u64))
@@ -965,10 +874,6 @@
                             thread
                         );
                         wasi_try_ok!(write_bytes(handle, memory, iovs_arr), thread)
-=======
-                        handle.seek(std::io::SeekFrom::Start(offset as u64));
-                        wasi_try!(write_bytes(handle, memory, iovs_arr))
->>>>>>> 09d5d6da
                     } else {
                         return Ok(__WASI_EINVAL);
                     }
@@ -979,7 +884,6 @@
                 }
                 Kind::Symlink { .. } => unimplemented!("Symlinks in wasi::fd_pwrite"),
                 Kind::Buffer { buffer } => {
-<<<<<<< HEAD
                     wasi_try_ok!(
                         write_bytes(&mut buffer[(offset as usize)..], memory, iovs_arr),
                         thread
@@ -990,19 +894,6 @@
     };
 
     wasi_try_mem_ok!(nwritten_ref.write(bytes_written));
-=======
-                    wasi_try!(write_bytes(
-                        &mut buffer[(offset as usize)..],
-                        memory,
-                        iovs_arr
-                    ))
-                }
-            }
-        }
-    };
-
-    wasi_try_mem!(nwritten_ref.write(bytes_written));
->>>>>>> 09d5d6da
 
     Ok(__WASI_ESUCCESS)
 }
@@ -1029,17 +920,12 @@
     trace!("wasi::fd_read: fd={}", fd);
     let (memory, state, inodes) = thread.get_memory_and_wasi_state_and_inodes(0);
 
-<<<<<<< HEAD
     let iovs_arr = wasi_try_mem_ok!(iovs.slice(memory, iovs_len));
-=======
-    let iovs_arr = wasi_try_mem!(iovs.slice(memory, iovs_len));
->>>>>>> 09d5d6da
     let nread_ref = nread.deref(memory);
 
     let fd_entry = wasi_try_ok!(state.fs.get_fd(fd));
     let bytes_read = match fd {
         __WASI_STDIN_FILENO => {
-<<<<<<< HEAD
             let mut guard = wasi_try_ok!(
                 inodes
                     .stdin_mut(&state.fs.fd_map)
@@ -1048,12 +934,6 @@
             );
             if let Some(ref mut stdin) = guard.deref_mut() {
                 wasi_try_ok!(read_bytes(stdin, memory, iovs_arr), thread)
-=======
-            if let Some(ref mut stdin) =
-                wasi_try!(state.fs.stdin_mut().map_err(fs_error_into_wasi_err))
-            {
-                wasi_try!(read_bytes(stdin, memory, iovs_arr))
->>>>>>> 09d5d6da
             } else {
                 return Ok(__WASI_EBADF);
             }
@@ -1067,7 +947,6 @@
 
             let offset = fd_entry.offset as usize;
             let inode_idx = fd_entry.inode;
-<<<<<<< HEAD
             let inode = &inodes.arena[inode_idx];
 
             let bytes_read = {
@@ -1094,26 +973,6 @@
                     Kind::Buffer { buffer } => {
                         wasi_try_ok!(read_bytes(&buffer[offset..], memory, iovs_arr), thread)
                     }
-=======
-            let inode = &mut state.fs.inodes[inode_idx];
-
-            let bytes_read = match &mut inode.kind {
-                Kind::File { handle, .. } => {
-                    if let Some(handle) = handle {
-                        handle.seek(std::io::SeekFrom::Start(offset as u64));
-                        wasi_try!(read_bytes(handle, memory, iovs_arr))
-                    } else {
-                        return __WASI_EINVAL;
-                    }
-                }
-                Kind::Dir { .. } | Kind::Root { .. } => {
-                    // TODO: verify
-                    return __WASI_EISDIR;
-                }
-                Kind::Symlink { .. } => unimplemented!("Symlinks in wasi::fd_read"),
-                Kind::Buffer { buffer } => {
-                    wasi_try!(read_bytes(&buffer[offset..], memory, iovs_arr))
->>>>>>> 09d5d6da
                 }
             };
 
@@ -1126,11 +985,7 @@
         }
     };
 
-<<<<<<< HEAD
     wasi_try_mem_ok!(nread_ref.write(bytes_read));
-=======
-    wasi_try_mem!(nread_ref.write(bytes_read));
->>>>>>> 09d5d6da
 
     Ok(__WASI_ESUCCESS)
 }
@@ -1165,11 +1020,7 @@
 
     let buf_arr = wasi_try_mem!(buf.slice(memory, buf_len));
     let bufused_ref = bufused.deref(memory);
-<<<<<<< HEAD
     let working_dir = wasi_try!(state.fs.get_fd(fd));
-=======
-    let working_dir = wasi_try!(state.fs.fd_map.get(&fd).ok_or(__WASI_EBADF));
->>>>>>> 09d5d6da
     let mut cur_cookie = cookie;
     let mut buf_idx = 0;
 
@@ -1313,20 +1164,11 @@
     offset: __wasi_filedelta_t,
     whence: __wasi_whence_t,
     newoffset: WasmPtr<__wasi_filesize_t>,
-<<<<<<< HEAD
 ) -> Result<__wasi_errno_t, WasiError> {
     trace!("wasi::fd_seek: fd={}, offset={}", fd, offset);
     let (memory, state, inodes) = thread.get_memory_and_wasi_state_and_inodes(0);
     let new_offset_ref = newoffset.deref(memory);
     let fd_entry = wasi_try_ok!(state.fs.get_fd(fd));
-=======
-) -> __wasi_errno_t {
-    debug!("wasi::fd_seek: fd={}, offset={}", fd, offset);
-    let (memory, mut state) = env.get_memory_and_wasi_state(0);
-    let new_offset_ref = newoffset.deref(memory);
-
-    let fd_entry = wasi_try!(state.fs.fd_map.get_mut(&fd).ok_or(__WASI_EBADF));
->>>>>>> 09d5d6da
 
     if !has_rights(fd_entry.rights, __WASI_RIGHT_FD_SEEK) {
         return Ok(__WASI_EACCES);
@@ -1380,13 +1222,8 @@
         _ => return Ok(__WASI_EINVAL),
     }
     // reborrow
-<<<<<<< HEAD
     let fd_entry = wasi_try_ok!(state.fs.get_fd(fd));
     wasi_try_mem_ok!(new_offset_ref.write(fd_entry.offset));
-=======
-    let fd_entry = wasi_try!(state.fs.fd_map.get_mut(&fd).ok_or(__WASI_EBADF));
-    wasi_try_mem!(new_offset_ref.write(fd_entry.offset));
->>>>>>> 09d5d6da
 
     Ok(__WASI_ESUCCESS)
 }
@@ -1443,11 +1280,7 @@
     offset: WasmPtr<__wasi_filesize_t>,
 ) -> __wasi_errno_t {
     debug!("wasi::fd_tell");
-<<<<<<< HEAD
     let (memory, state) = thread.get_memory_and_wasi_state(0);
-=======
-    let (memory, mut state) = env.get_memory_and_wasi_state(0);
->>>>>>> 09d5d6da
     let offset_ref = offset.deref(memory);
 
     let fd_entry = wasi_try!(state.fs.get_fd(fd));
@@ -1481,31 +1314,16 @@
     iovs: WasmPtr<__wasi_ciovec_t>,
     iovs_len: u32,
     nwritten: WasmPtr<u32>,
-<<<<<<< HEAD
 ) -> Result<__wasi_errno_t, WasiError> {
     trace!("wasi::fd_write: fd={}", fd);
     let (memory, state, inodes) = thread.get_memory_and_wasi_state_and_inodes(0);
     let iovs_arr = wasi_try_mem_ok!(iovs.slice(memory, iovs_len));
-=======
-) -> __wasi_errno_t {
-    // If we are writing to stdout or stderr
-    // we skip debug to not pollute the stdout/err
-    // and do debugging happily after :)
-    if fd != __WASI_STDOUT_FILENO && fd != __WASI_STDERR_FILENO {
-        debug!("wasi::fd_write: fd={}", fd);
-    } else {
-        trace!("wasi::fd_write: fd={}", fd);
-    }
-    let (memory, mut state) = env.get_memory_and_wasi_state(0);
-    let iovs_arr = wasi_try_mem!(iovs.slice(memory, iovs_len));
->>>>>>> 09d5d6da
     let nwritten_ref = nwritten.deref(memory);
 
     let fd_entry = wasi_try_ok!(state.fs.get_fd(fd));
     let bytes_written = match fd {
         __WASI_STDIN_FILENO => return Ok(__WASI_EINVAL),
         __WASI_STDOUT_FILENO => {
-<<<<<<< HEAD
             let mut guard = wasi_try_ok!(
                 inodes
                     .stdout_mut(&state.fs.fd_map)
@@ -1514,18 +1332,11 @@
             );
             if let Some(ref mut stdout) = guard.deref_mut() {
                 wasi_try_ok!(write_bytes(stdout, memory, iovs_arr), thread)
-=======
-            if let Some(ref mut stdout) =
-                wasi_try!(state.fs.stdout_mut().map_err(fs_error_into_wasi_err))
-            {
-                wasi_try!(write_bytes(stdout, memory, iovs_arr))
->>>>>>> 09d5d6da
             } else {
                 return Ok(__WASI_EBADF);
             }
         }
         __WASI_STDERR_FILENO => {
-<<<<<<< HEAD
             let mut guard = wasi_try_ok!(
                 inodes
                     .stderr_mut(&state.fs.fd_map)
@@ -1534,12 +1345,6 @@
             );
             if let Some(ref mut stderr) = guard.deref_mut() {
                 wasi_try_ok!(write_bytes(stderr, memory, iovs_arr), thread)
-=======
-            if let Some(ref mut stderr) =
-                wasi_try!(state.fs.stderr_mut().map_err(fs_error_into_wasi_err))
-            {
-                wasi_try!(write_bytes(stderr, memory, iovs_arr))
->>>>>>> 09d5d6da
             } else {
                 return Ok(__WASI_EBADF);
             }
@@ -1551,7 +1356,6 @@
 
             let offset = fd_entry.offset as usize;
             let inode_idx = fd_entry.inode;
-<<<<<<< HEAD
             let inode = &inodes.arena[inode_idx];
 
             let bytes_written = {
@@ -1578,26 +1382,6 @@
                     Kind::Buffer { buffer } => {
                         wasi_try_ok!(write_bytes(&mut buffer[offset..], memory, iovs_arr), thread)
                     }
-=======
-            let inode = &mut state.fs.inodes[inode_idx];
-
-            let bytes_written = match &mut inode.kind {
-                Kind::File { handle, .. } => {
-                    if let Some(handle) = handle {
-                        handle.seek(std::io::SeekFrom::Start(offset as u64));
-                        wasi_try!(write_bytes(handle, memory, iovs_arr))
-                    } else {
-                        return __WASI_EINVAL;
-                    }
-                }
-                Kind::Dir { .. } | Kind::Root { .. } => {
-                    // TODO: verify
-                    return __WASI_EISDIR;
-                }
-                Kind::Symlink { .. } => unimplemented!("Symlinks in wasi::fd_write"),
-                Kind::Buffer { buffer } => {
-                    wasi_try!(write_bytes(&mut buffer[offset..], memory, iovs_arr))
->>>>>>> 09d5d6da
                 }
             };
 
@@ -1613,11 +1397,7 @@
         }
     };
 
-<<<<<<< HEAD
     wasi_try_mem_ok!(nwritten_ref.write(bytes_written));
-=======
-    wasi_try_mem!(nwritten_ref.write(bytes_written));
->>>>>>> 09d5d6da
 
     Ok(__WASI_ESUCCESS)
 }
@@ -2277,7 +2057,6 @@
         return __WASI_EACCES;
     }
     let path_str = unsafe { get_input_str!(memory, path, path_len) };
-<<<<<<< HEAD
     let inode = wasi_try!(state
         .fs
         .get_inode_at_path(inodes.deref_mut(), dir_fd, &path_str, false));
@@ -2301,25 +2080,6 @@
         } else {
             return __WASI_EINVAL;
         }
-=======
-    let inode = wasi_try!(state.fs.get_inode_at_path(dir_fd, &path_str, false));
-
-    if let Kind::Symlink { relative_path, .. } = &state.fs.inodes[inode].kind {
-        let rel_path_str = relative_path.to_string_lossy();
-        debug!("Result => {:?}", rel_path_str);
-        let bytes = rel_path_str.as_bytes();
-        if bytes.len() >= buf_len as usize {
-            return __WASI_EOVERFLOW;
-        }
-
-        let out = wasi_try_mem!(buf.slice(memory, bytes.len() as u32));
-        wasi_try_mem!(out.write_slice(bytes));
-        // should we null terminate this?
-
-        wasi_try_mem!(buf_used.deref(memory).write(bytes.len() as u32));
-    } else {
-        return __WASI_EINVAL;
->>>>>>> 09d5d6da
     }
 
     __WASI_ESUCCESS
@@ -2565,11 +2325,7 @@
 /// - `u32 new_path_len`
 ///     The number of bytes to read from `new_path`
 pub fn path_symlink(
-<<<<<<< HEAD
-    thread: &WasiThread,
-=======
-    env: &WasiEnv,
->>>>>>> 09d5d6da
+    thread: &WasiThread,
     old_path: WasmPtr<u8>,
     old_path_len: u32,
     fd: __wasi_fd_t,
@@ -2775,11 +2531,7 @@
 /// - `u32 nevents`
 ///     The number of events seen
 pub fn poll_oneoff(
-<<<<<<< HEAD
-    thread: &WasiThread,
-=======
-    env: &WasiEnv,
->>>>>>> 09d5d6da
+    thread: &WasiThread,
     in_: WasmPtr<__wasi_subscription_t>,
     out_: WasmPtr<__wasi_event_t>,
     nsubscriptions: u32,
@@ -2789,13 +2541,8 @@
     trace!("  => nsubscriptions = {}", nsubscriptions);
     let (memory, state, inodes) = thread.get_memory_and_wasi_state_and_inodes(0);
 
-<<<<<<< HEAD
     let subscription_array = wasi_try_mem_ok!(in_.slice(memory, nsubscriptions));
     let event_array = wasi_try_mem_ok!(out_.slice(memory, nsubscriptions));
-=======
-    let subscription_array = wasi_try_mem!(in_.slice(memory, nsubscriptions));
-    let event_array = wasi_try_mem!(out_.slice(memory, nsubscriptions));
->>>>>>> 09d5d6da
     let mut events_seen = 0;
     let out_ptr = nevents.deref(memory);
 
@@ -2805,11 +2552,7 @@
     let mut time_to_sleep = Duration::from_millis(5);
 
     for sub in subscription_array.iter() {
-<<<<<<< HEAD
         let s: WasiSubscription = wasi_try_ok!(wasi_try_mem_ok!(sub.read()).try_into());
-=======
-        let s: WasiSubscription = wasi_try!(wasi_try_mem!(sub.read()).try_into());
->>>>>>> 09d5d6da
         let mut peb = PollEventBuilder::new();
         
         let fd = match s.event_type {
@@ -2987,15 +2730,9 @@
             }
         }
         let event = __wasi_event_t {
-<<<<<<< HEAD
             userdata: wasi_try_mem_ok!(subscription_array.index(i as u64).read()).userdata,
             error,
             type_: wasi_try_mem_ok!(subscription_array.index(i as u64).read()).type_,
-=======
-            userdata: wasi_try_mem!(subscription_array.index(i as u64).read()).userdata,
-            error,
-            type_: wasi_try_mem!(subscription_array.index(i as u64).read()).type_,
->>>>>>> 09d5d6da
             u: unsafe {
                 __wasi_event_u {
                     fd_readwrite: __wasi_event_fd_readwrite_t {
@@ -3005,7 +2742,6 @@
                 }
             },
         };
-<<<<<<< HEAD
         wasi_try_mem_ok!(event_array.index(events_seen as u64).write(event));
         events_seen += 1;
     }
@@ -3033,45 +2769,6 @@
 }
 
 pub fn proc_exit(thread: &WasiThread, code: __wasi_exitcode_t) -> Result<(), WasiError> {
-=======
-        wasi_try_mem!(event_array.index(events_seen as u64).write(event));
-        events_seen += 1;
-    }
-    for clock_info in clock_subs {
-        let event = __wasi_event_t {
-            // TOOD: review userdata value
-            userdata: 0,
-            error: __WASI_ESUCCESS,
-            type_: __WASI_EVENTTYPE_CLOCK,
-            u: unsafe {
-                __wasi_event_u {
-                    fd_readwrite: __wasi_event_fd_readwrite_t {
-                        nbytes: 0,
-                        flags: 0,
-                    },
-                }
-            },
-        };
-        wasi_try_mem!(event_array.index(events_seen as u64).write(event));
-        events_seen += 1;
-    }
-    wasi_try_mem!(out_ptr.write(events_seen as u32));
-    __WASI_ESUCCESS
-}
-
-#[cfg(feature = "js")]
-pub fn poll_oneoff(
-    env: &WasiEnv,
-    in_: WasmPtr<__wasi_subscription_t>,
-    out_: WasmPtr<__wasi_event_t>,
-    nsubscriptions: u32,
-    nevents: WasmPtr<u32>,
-) -> __wasi_errno_t {
-    unimplemented!();
-}
-
-pub fn proc_exit(env: &WasiEnv, code: __wasi_exitcode_t) -> Result<(), WasiError> {
->>>>>>> 09d5d6da
     debug!("wasi::proc_exit, {}", code);
     Err(WasiError::Exit(code))
 }
