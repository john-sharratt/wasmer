--- conflicted
+++ resolved
@@ -8,12 +8,7 @@
 
 pub fn platform_clock_res_get(
     clock_id: __wasi_clockid_t,
-    resolution: WasmRef<__wasi_timestamp_t>,
-<<<<<<< HEAD
 ) -> Result<i64, __wasi_errno_t> {
-=======
-) -> __wasi_errno_t {
->>>>>>> 2ecbe2fa
     let unix_clock_id = match clock_id {
         __WASI_CLOCK_MONOTONIC => CLOCK_MONOTONIC,
         __WASI_CLOCK_PROCESS_CPUTIME_ID => CLOCK_PROCESS_CPUTIME_ID,
@@ -31,25 +26,13 @@
     };
 
     let t_out = (timespec_out.tv_sec * 1_000_000_000).wrapping_add(timespec_out.tv_nsec);
-<<<<<<< HEAD
     Ok(t_out)
-=======
-    wasi_try_mem!(resolution.write(t_out as __wasi_timestamp_t));
-
-    // TODO: map output of clock_getres to __wasi_errno_t
-    __WASI_ESUCCESS
->>>>>>> 2ecbe2fa
 }
 
 pub fn platform_clock_time_get(
     clock_id: __wasi_clockid_t,
     precision: __wasi_timestamp_t,
-<<<<<<< HEAD
 ) -> Result<i64, __wasi_errno_t> {
-=======
-    time: WasmRef<__wasi_timestamp_t>,
-) -> __wasi_errno_t {
->>>>>>> 2ecbe2fa
     let unix_clock_id = match clock_id {
         __WASI_CLOCK_MONOTONIC => CLOCK_MONOTONIC,
         __WASI_CLOCK_PROCESS_CPUTIME_ID => CLOCK_PROCESS_CPUTIME_ID,
@@ -70,12 +53,5 @@
     };
 
     let t_out = (timespec_out.tv_sec * 1_000_000_000).wrapping_add(timespec_out.tv_nsec);
-<<<<<<< HEAD
     Ok(t_out)
-=======
-    wasi_try_mem!(time.write(t_out as __wasi_timestamp_t));
-
-    // TODO: map output of clock_gettime to __wasi_errno_t
-    __WASI_ESUCCESS
->>>>>>> 2ecbe2fa
 }