<<<<<<< HEAD
use crate::{
    resolve_imports, DeserializeError, Export, InstantiationError, RuntimeError, SerializeError,
    Tunables,
};
use enumset::EnumSet;
=======
use crate::{resolve_imports, Export, InstantiationError, RuntimeError, Tunables};
>>>>>>> 09d5d6da
use std::any::Any;
pub use wasmer_artifact::MetadataHeader;
use wasmer_artifact::{ArtifactCreate, Upcastable};
use wasmer_compiler::CpuFeature;
use wasmer_types::entity::BoxedSlice;
use wasmer_types::{DataInitializer, FunctionIndex, LocalFunctionIndex, SignatureIndex};
use wasmer_vm::{
    FuncDataRegistry, FunctionBodyPtr, InstanceAllocator, InstanceHandle, TrapHandler,
    VMSharedSignatureIndex, VMTrampoline,
};

/// An `Artifact` is the product that the `Engine`
/// implementation produce and use.
///
<<<<<<< HEAD
/// The `Artifact` contains the compiled data for a given
/// module as well as extra information needed to run the
/// module at runtime, such as [`ModuleInfo`] and [`Features`].
pub trait Artifact: Send + Sync + Upcastable {
    /// Return a reference-counted pointer to the module
    fn module(&self) -> Arc<ModuleInfo>;

    /// Return a pointer to a module.
    fn module_ref(&self) -> &ModuleInfo;

    /// Gets a mutable reference to the info.
    ///
    /// Note: this will return `None` if the module is already instantiated.
    fn module_mut(&mut self) -> Option<&mut ModuleInfo>;
=======
>>>>>>> 09d5d6da

/// An `Artifact` is the product that the `Engine`
/// implementation produce and use.
///
/// The `ArtifactRun` contains the extra information needed to run the
/// module at runtime, such as [`ModuleInfo`] and [`Features`].
pub trait Artifact: Send + Sync + Upcastable + ArtifactCreate {
    /// Register thie `Artifact` stack frame information into the global scope.
    ///
    /// This is required to ensure that any traps can be properly symbolicated.
    fn register_frame_info(&self);

    /// Returns the functions allocated in memory or this `Artifact`
    /// ready to be run.
    fn finished_functions(&self) -> &BoxedSlice<LocalFunctionIndex, FunctionBodyPtr>;

    /// Returns the function call trampolines allocated in memory of this
    /// `Artifact`, ready to be run.
    fn finished_function_call_trampolines(&self) -> &BoxedSlice<SignatureIndex, VMTrampoline>;

    /// Returns the dynamic function trampolines allocated in memory
    /// of this `Artifact`, ready to be run.
    fn finished_dynamic_function_trampolines(&self) -> &BoxedSlice<FunctionIndex, FunctionBodyPtr>;

    /// Returns the associated VM signatures for this `Artifact`.
    fn signatures(&self) -> &BoxedSlice<SignatureIndex, VMSharedSignatureIndex>;

    /// Get the func data registry
    fn func_data_registry(&self) -> &FuncDataRegistry;

    /// Do preinstantiation logic that is executed before instantiating
    fn preinstantiate(&self) -> Result<(), InstantiationError> {
        Ok(())
    }
    /// Crate an `Instance` from this `Artifact`.
    ///
    /// # Safety
    ///
    /// See [`InstanceHandle::new`].
    unsafe fn instantiate(
        &self,
        tunables: &dyn Tunables,
        imports: &[Export],
        host_state: Box<dyn Any>,
    ) -> Result<InstanceHandle, InstantiationError> {
        // Validate the CPU features this module was compiled with against the
        // host CPU features.
        let host_cpu_features = CpuFeature::for_host();
        if !host_cpu_features.is_superset(self.cpu_features()) {
            Err(InstantiationError::CpuFeature(format!(
                "{:?}",
                self.cpu_features().difference(host_cpu_features)
            )))?;
        }

        self.preinstantiate()?;

        let module = self.module();
        let (imports, import_function_envs) = {
            let mut imports = resolve_imports(
                &module,
                imports,
                &self.finished_dynamic_function_trampolines(),
                self.memory_styles(),
                self.table_styles(),
            )
            .map_err(InstantiationError::Link)?;

            // Get the `WasmerEnv::init_with_instance` function pointers and the pointers
            // to the envs to call it on.
            let import_function_envs = imports.get_imported_function_envs();

            (imports, import_function_envs)
        };

        // Get pointers to where metadata about local memories should live in VM memory.
        // Get pointers to where metadata about local tables should live in VM memory.

        let (allocator, memory_definition_locations, table_definition_locations) =
            InstanceAllocator::new(&*module);
        let finished_memories = tunables
            .create_memories(&module, self.memory_styles(), &memory_definition_locations)
            .map_err(InstantiationError::Link)?
            .into_boxed_slice();
        let finished_tables = tunables
            .create_tables(&module, self.table_styles(), &table_definition_locations)
            .map_err(InstantiationError::Link)?
            .into_boxed_slice();
        let finished_globals = tunables
            .create_globals(&module)
            .map_err(InstantiationError::Link)?
            .into_boxed_slice();

        self.register_frame_info();

        let handle = InstanceHandle::new(
            allocator,
            module,
            self.finished_functions().clone(),
            self.finished_function_call_trampolines().clone(),
            finished_memories,
            finished_tables,
            finished_globals,
            imports,
            self.signatures().clone(),
            host_state,
            import_function_envs,
        )
        .map_err(|trap| InstantiationError::Start(RuntimeError::from_trap(trap)))?;
        Ok(handle)
    }
    /// Finishes the instantiation of a just created `InstanceHandle`.
    ///
    /// # Safety
    ///
    /// See [`InstanceHandle::finish_instantiation`].
    unsafe fn finish_instantiation(
        &self,
        trap_handler: &(dyn TrapHandler + 'static),
        handle: &InstanceHandle,
    ) -> Result<(), InstantiationError> {
        let data_initializers = self
            .data_initializers()
            .iter()
            .map(|init| DataInitializer {
                location: init.location.clone(),
                data: &*init.data,
            })
            .collect::<Vec<_>>();
        handle
            .finish_instantiation(trap_handler, &data_initializers)
            .map_err(|trap| InstantiationError::Start(RuntimeError::from_trap(trap)))
    }
}

impl dyn Artifact + 'static {
    /// Try to downcast the artifact into a given type.
    #[inline]
    pub fn downcast_ref<T: 'static>(&'_ self) -> Option<&'_ T> {
        self.upcast_any_ref().downcast_ref::<T>()
    }

    /// Try to downcast the artifact into a given type mutably.
    #[inline]
    pub fn downcast_mut<T: 'static>(&'_ mut self) -> Option<&'_ mut T> {
        self.upcast_any_mut().downcast_mut::<T>()
    }
}<|MERGE_RESOLUTION|>--- conflicted
+++ resolved
@@ -1,12 +1,4 @@
-<<<<<<< HEAD
-use crate::{
-    resolve_imports, DeserializeError, Export, InstantiationError, RuntimeError, SerializeError,
-    Tunables,
-};
-use enumset::EnumSet;
-=======
 use crate::{resolve_imports, Export, InstantiationError, RuntimeError, Tunables};
->>>>>>> 09d5d6da
 use std::any::Any;
 pub use wasmer_artifact::MetadataHeader;
 use wasmer_artifact::{ArtifactCreate, Upcastable};
@@ -21,23 +13,6 @@
 /// An `Artifact` is the product that the `Engine`
 /// implementation produce and use.
 ///
-<<<<<<< HEAD
-/// The `Artifact` contains the compiled data for a given
-/// module as well as extra information needed to run the
-/// module at runtime, such as [`ModuleInfo`] and [`Features`].
-pub trait Artifact: Send + Sync + Upcastable {
-    /// Return a reference-counted pointer to the module
-    fn module(&self) -> Arc<ModuleInfo>;
-
-    /// Return a pointer to a module.
-    fn module_ref(&self) -> &ModuleInfo;
-
-    /// Gets a mutable reference to the info.
-    ///
-    /// Note: this will return `None` if the module is already instantiated.
-    fn module_mut(&mut self) -> Option<&mut ModuleInfo>;
-=======
->>>>>>> 09d5d6da
 
 /// An `Artifact` is the product that the `Engine`
 /// implementation produce and use.
