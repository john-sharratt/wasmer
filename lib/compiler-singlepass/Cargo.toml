--- conflicted
+++ resolved
@@ -12,15 +12,9 @@
 edition = "2018"
 
 [dependencies]
-<<<<<<< HEAD
-wasmer-compiler = { path = "../compiler", version = "2.1.1", features = ["translator"], default-features = false }
-wasmer-vm = { path = "../vm", version = "2.1.1" }
-wasmer-types = { path = "../types", version = "2.1.1", default-features = false, features = ["std"] }
-=======
 wasmer-compiler = { path = "../compiler", version = "=2.2.0-rc1", features = ["translator"], default-features = false }
 wasmer-vm = { path = "../vm", version = "=2.2.0-rc1" }
 wasmer-types = { path = "../types", version = "=2.2.0-rc1", default-features = false, features = ["std"] }
->>>>>>> cb2d6c58
 rayon = { version = "1.5", optional = true }
 hashbrown = { version = "0.11", optional = true }
 more-asserts = "0.2"
