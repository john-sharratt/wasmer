--- conflicted
+++ resolved
@@ -277,11 +277,7 @@
 
                     let guest_canonname_writer =
                         guest_canonname.slice(&memory, str_size as _).unwrap();
-<<<<<<< HEAD
-                    for (i, b) in canonname_bytes.into_iter().enumerate() {
-=======
                     for (i, b) in canonname_bytes.iter().enumerate() {
->>>>>>> 09d5d6da
                         guest_canonname_writer
                             .index(i as u64)
                             .write(*b as _)
