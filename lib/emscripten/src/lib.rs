#![deny(
    dead_code,
    nonstandard_style,
    unused_imports,
    unused_mut,
    unused_variables,
    unused_unsafe,
    unreachable_patterns
)]
#![doc(html_favicon_url = "https://wasmer.io/images/icons/favicon-32x32.png")]
#![doc(html_logo_url = "https://github.com/wasmerio.png?size=200")]

#[macro_use]
extern crate log;

use lazy_static::lazy_static;
use std::collections::HashMap;
use std::f64;
use std::path::PathBuf;
use std::sync::{Arc, Mutex, RwLock};
use wasmer::{
    imports, namespace, Exports, Function, FunctionType, Global, Imports, Instance, LazyInit,
<<<<<<< HEAD
    Memory, MemoryType, Module, NativeFunc, Pages, RuntimeError, Store, Table, TableType, Val,
=======
    Memory, MemoryType, Module, Pages, RuntimeError, Store, Table, TableType, TypedFunction, Val,
>>>>>>> 2ecbe2fa
    ValType, WasmPtr, WasmerEnv,
};

#[cfg(unix)]
use ::libc::DIR as LibcDir;

// We use a placeholder for windows
#[cfg(not(unix))]
type LibcDir = u8;

#[macro_use]
mod macros;

// EMSCRIPTEN APIS
mod bitwise;
mod emscripten_target;
mod env;
mod errno;
mod exception;
mod exec;
mod exit;
mod inet;
mod io;
mod jmp;
mod libc;
mod linking;
mod lock;
mod math;
mod memory;
mod process;
mod pthread;
mod signal;
mod storage;
mod syscalls;
mod time;
mod ucontext;
mod unistd;
mod utils;
mod varargs;

pub use self::storage::{align_memory, static_alloc};
pub use self::utils::{
    allocate_cstr_on_stack, allocate_on_stack, get_emscripten_memory_size, get_emscripten_metadata,
    get_emscripten_table_size, is_emscripten_module,
};

#[derive(Clone)]
/// The environment provided to the Emscripten imports.
pub struct EmEnv {
    memory: Arc<RwLock<Option<Memory>>>,
    data: Arc<Mutex<EmscriptenData>>,
}

impl WasmerEnv for EmEnv {
    fn init_with_instance(&mut self, instance: &Instance) -> Result<(), wasmer::HostEnvInitError> {
        let mut ed = self.data.lock().unwrap();
        ed.init_with_instance(instance)?;
        Ok(())
    }
}

impl EmEnv {
    pub fn new(data: &EmscriptenGlobalsData, mapped_dirs: HashMap<String, PathBuf>) -> Self {
        Self {
            memory: Arc::new(RwLock::new(None)),
            data: Arc::new(Mutex::new(EmscriptenData::new(data.clone(), mapped_dirs))),
        }
    }

    pub fn set_memory(&mut self, memory: Memory) {
        let mut w = self.memory.write().unwrap();
        *w = Some(memory);
    }

    /// Get a reference to the memory
    pub fn memory(&self, _mem_idx: u32) -> Memory {
        (&*self.memory.read().unwrap()).as_ref().cloned().unwrap()
    }
}

#[derive(Debug, Clone)]
pub struct LibcDirWrapper(pub *mut LibcDir);

impl std::ops::Deref for LibcDirWrapper {
    type Target = *mut LibcDir;

    fn deref(&self) -> &Self::Target {
        &self.0
    }
}

unsafe impl Send for LibcDirWrapper {}
unsafe impl Sync for LibcDirWrapper {}

// TODO: Magic number - how is this calculated?
const TOTAL_STACK: u32 = 5_242_880;
// TODO: make this variable
const STATIC_BUMP: u32 = 215_536;

lazy_static! {
    static ref OLD_ABORT_ON_CANNOT_GROW_MEMORY_SIG: FunctionType =
        FunctionType::new(vec![], vec![ValType::I32]);
}

// The address globals begin at. Very low in memory, for code size and optimization opportunities.
// Above 0 is static memory, starting with globals.
// Then the stack.
// Then 'dynamic' memory for sbrk.
const GLOBAL_BASE: u32 = 1024;
const STATIC_BASE: u32 = GLOBAL_BASE;

#[derive(WasmerEnv, Clone, Default)]
pub struct EmscriptenData {
    pub globals: EmscriptenGlobalsData,

    #[wasmer(export(alias = "_malloc", optional = true))]
    pub malloc: LazyInit<TypedFunction<u32, u32>>,
    #[wasmer(export(alias = "_free", optional = true))]
    pub free: LazyInit<TypedFunction<u32>>,
    #[wasmer(export(alias = "_memalign", optional = true))]
    pub memalign: LazyInit<TypedFunction<(u32, u32), u32>>,
    #[wasmer(export(alias = "_memset", optional = true))]
    pub memset: LazyInit<TypedFunction<(u32, u32, u32), u32>>,
    #[wasmer(export(name = "stackAlloc", optional = true))]
    pub stack_alloc: LazyInit<TypedFunction<u32, u32>>,
    pub jumps: Arc<Mutex<Vec<[u32; 27]>>>,
    pub opened_dirs: HashMap<i32, Box<LibcDirWrapper>>,

    #[wasmer(export(name = "dynCall_i", optional = true))]
    pub dyn_call_i: LazyInit<TypedFunction<i32, i32>>,
    #[wasmer(export(name = "dynCall_ii", optional = true))]
    pub dyn_call_ii: LazyInit<TypedFunction<(i32, i32), i32>>,
    #[wasmer(export(name = "dynCall_iii", optional = true))]
    pub dyn_call_iii: LazyInit<TypedFunction<(i32, i32, i32), i32>>,
    #[wasmer(export(name = "dynCall_iiii", optional = true))]
    pub dyn_call_iiii: LazyInit<TypedFunction<(i32, i32, i32, i32), i32>>,
    #[wasmer(export(name = "dynCall_iifi", optional = true))]
    pub dyn_call_iifi: LazyInit<TypedFunction<(i32, i32, f64, i32), i32>>,
    #[wasmer(export(name = "dynCall_v", optional = true))]
    pub dyn_call_v: LazyInit<TypedFunction<i32>>,
    #[wasmer(export(name = "dynCall_vi", optional = true))]
    pub dyn_call_vi: LazyInit<TypedFunction<(i32, i32)>>,
    #[wasmer(export(name = "dynCall_vii", optional = true))]
    pub dyn_call_vii: LazyInit<TypedFunction<(i32, i32, i32)>>,
    #[wasmer(export(name = "dynCall_viii", optional = true))]
    pub dyn_call_viii: LazyInit<TypedFunction<(i32, i32, i32, i32)>>,
    #[wasmer(export(name = "dynCall_viiii", optional = true))]
    pub dyn_call_viiii: LazyInit<TypedFunction<(i32, i32, i32, i32, i32)>>,

    // round 2
    #[wasmer(export(name = "dynCall_dii", optional = true))]
    pub dyn_call_dii: LazyInit<TypedFunction<(i32, i32, i32), f64>>,
    #[wasmer(export(name = "dynCall_diiii", optional = true))]
    pub dyn_call_diiii: LazyInit<TypedFunction<(i32, i32, i32, i32, i32), f64>>,
    #[wasmer(export(name = "dynCall_iiiii", optional = true))]
    pub dyn_call_iiiii: LazyInit<TypedFunction<(i32, i32, i32, i32, i32), i32>>,
    #[wasmer(export(name = "dynCall_iiiiii", optional = true))]
    pub dyn_call_iiiiii: LazyInit<TypedFunction<(i32, i32, i32, i32, i32, i32), i32>>,
    #[wasmer(export(name = "dynCall_iiiiiii", optional = true))]
    pub dyn_call_iiiiiii: LazyInit<TypedFunction<(i32, i32, i32, i32, i32, i32, i32), i32>>,
    #[wasmer(export(name = "dynCall_iiiiiiii", optional = true))]
    pub dyn_call_iiiiiiii: LazyInit<TypedFunction<(i32, i32, i32, i32, i32, i32, i32, i32), i32>>,
    #[wasmer(export(name = "dynCall_iiiiiiiii", optional = true))]
    pub dyn_call_iiiiiiiii:
        LazyInit<TypedFunction<(i32, i32, i32, i32, i32, i32, i32, i32, i32), i32>>,
    #[wasmer(export(name = "dynCall_iiiiiiiiii", optional = true))]
    pub dyn_call_iiiiiiiiii:
        LazyInit<TypedFunction<(i32, i32, i32, i32, i32, i32, i32, i32, i32, i32), i32>>,
    #[wasmer(export(name = "dynCall_iiiiiiiiiii", optional = true))]
    pub dyn_call_iiiiiiiiiii:
        LazyInit<TypedFunction<(i32, i32, i32, i32, i32, i32, i32, i32, i32, i32, i32), i32>>,
    #[wasmer(export(name = "dynCall_vd", optional = true))]
    pub dyn_call_vd: LazyInit<TypedFunction<(i32, f64)>>,
    #[wasmer(export(name = "dynCall_viiiii", optional = true))]
    pub dyn_call_viiiii: LazyInit<TypedFunction<(i32, i32, i32, i32, i32, i32)>>,
    #[wasmer(export(name = "dynCall_viiiiii", optional = true))]
    pub dyn_call_viiiiii: LazyInit<TypedFunction<(i32, i32, i32, i32, i32, i32, i32)>>,
    #[wasmer(export(name = "dynCall_viiiiiii", optional = true))]
    pub dyn_call_viiiiiii: LazyInit<TypedFunction<(i32, i32, i32, i32, i32, i32, i32, i32)>>,
    #[wasmer(export(name = "dynCall_viiiiiiii", optional = true))]
    pub dyn_call_viiiiiiii: LazyInit<TypedFunction<(i32, i32, i32, i32, i32, i32, i32, i32, i32)>>,
    #[wasmer(export(name = "dynCall_viiiiiiiii", optional = true))]
    pub dyn_call_viiiiiiiii:
        LazyInit<TypedFunction<(i32, i32, i32, i32, i32, i32, i32, i32, i32, i32)>>,
    #[wasmer(export(name = "dynCall_viiiiiiiiii", optional = true))]
    pub dyn_call_viiiiiiiiii:
        LazyInit<TypedFunction<(i32, i32, i32, i32, i32, i32, i32, i32, i32, i32, i32)>>,
    #[wasmer(export(name = "dynCall_iij", optional = true))]
    pub dyn_call_iij: LazyInit<TypedFunction<(i32, i32, i32, i32), i32>>,
    #[wasmer(export(name = "dynCall_iji", optional = true))]
    pub dyn_call_iji: LazyInit<TypedFunction<(i32, i32, i32, i32), i32>>,
    #[wasmer(export(name = "dynCall_iiji", optional = true))]
    pub dyn_call_iiji: LazyInit<TypedFunction<(i32, i32, i32, i32, i32), i32>>,
    #[wasmer(export(name = "dynCall_iiijj", optional = true))]
    pub dyn_call_iiijj: LazyInit<TypedFunction<(i32, i32, i32, i32, i32, i32, i32), i32>>,
    #[wasmer(export(name = "dynCall_j", optional = true))]
    pub dyn_call_j: LazyInit<TypedFunction<i32, i32>>,
    #[wasmer(export(name = "dynCall_ji", optional = true))]
    pub dyn_call_ji: LazyInit<TypedFunction<(i32, i32), i32>>,
    #[wasmer(export(name = "dynCall_jii", optional = true))]
    pub dyn_call_jii: LazyInit<TypedFunction<(i32, i32, i32), i32>>,
    #[wasmer(export(name = "dynCall_jij", optional = true))]
    pub dyn_call_jij: LazyInit<TypedFunction<(i32, i32, i32, i32), i32>>,
    #[wasmer(export(name = "dynCall_jjj", optional = true))]
    pub dyn_call_jjj: LazyInit<TypedFunction<(i32, i32, i32, i32, i32), i32>>,
    #[wasmer(export(name = "dynCall_viiij", optional = true))]
    pub dyn_call_viiij: LazyInit<TypedFunction<(i32, i32, i32, i32, i32, i32)>>,
    #[wasmer(export(name = "dynCall_viiijiiii", optional = true))]
    pub dyn_call_viiijiiii:
        LazyInit<TypedFunction<(i32, i32, i32, i32, i32, i32, i32, i32, i32, i32)>>,
    #[wasmer(export(name = "dynCall_viiijiiiiii", optional = true))]
    pub dyn_call_viiijiiiiii:
        LazyInit<TypedFunction<(i32, i32, i32, i32, i32, i32, i32, i32, i32, i32, i32, i32)>>,
    #[wasmer(export(name = "dynCall_viij", optional = true))]
    pub dyn_call_viij: LazyInit<TypedFunction<(i32, i32, i32, i32, i32)>>,
    #[wasmer(export(name = "dynCall_viiji", optional = true))]
    pub dyn_call_viiji: LazyInit<TypedFunction<(i32, i32, i32, i32, i32, i32)>>,
    #[wasmer(export(name = "dynCall_viijiii", optional = true))]
    pub dyn_call_viijiii: LazyInit<TypedFunction<(i32, i32, i32, i32, i32, i32, i32, i32)>>,
    #[wasmer(export(name = "dynCall_viijj", optional = true))]
    pub dyn_call_viijj: LazyInit<TypedFunction<(i32, i32, i32, i32, i32, i32, i32)>>,
    #[wasmer(export(name = "dynCall_vj", optional = true))]
    pub dyn_call_vj: LazyInit<TypedFunction<(i32, i32, i32)>>,
    #[wasmer(export(name = "dynCall_vjji", optional = true))]
    pub dyn_call_vjji: LazyInit<TypedFunction<(i32, i32, i32, i32, i32, i32)>>,
    #[wasmer(export(name = "dynCall_vij", optional = true))]
    pub dyn_call_vij: LazyInit<TypedFunction<(i32, i32, i32, i32)>>,
    #[wasmer(export(name = "dynCall_viji", optional = true))]
    pub dyn_call_viji: LazyInit<TypedFunction<(i32, i32, i32, i32, i32)>>,
    #[wasmer(export(name = "dynCall_vijiii", optional = true))]
    pub dyn_call_vijiii: LazyInit<TypedFunction<(i32, i32, i32, i32, i32, i32, i32)>>,
    #[wasmer(export(name = "dynCall_vijj", optional = true))]
    pub dyn_call_vijj: LazyInit<TypedFunction<(i32, i32, i32, i32, i32, i32)>>,
    #[wasmer(export(name = "dynCall_viid", optional = true))]
    pub dyn_call_viid: LazyInit<TypedFunction<(i32, i32, i32, f64)>>,
    #[wasmer(export(name = "dynCall_vidd", optional = true))]
    pub dyn_call_vidd: LazyInit<TypedFunction<(i32, i32, f64, f64)>>,
    #[wasmer(export(name = "dynCall_viidii", optional = true))]
    pub dyn_call_viidii: LazyInit<TypedFunction<(i32, i32, i32, f64, i32, i32)>>,
    #[wasmer(export(name = "dynCall_viidddddddd", optional = true))]
    pub dyn_call_viidddddddd:
        LazyInit<TypedFunction<(i32, i32, i32, f64, f64, f64, f64, f64, f64, f64, f64)>>,
    pub temp_ret_0: i32,

    #[wasmer(export(name = "stackSave", optional = true))]
    pub stack_save: LazyInit<TypedFunction<(), i32>>,
    #[wasmer(export(name = "stackRestore", optional = true))]
    pub stack_restore: LazyInit<TypedFunction<i32>>,
    #[wasmer(export(name = "setThrew", alias = "_setThrew", optional = true))]
    pub set_threw: LazyInit<TypedFunction<(i32, i32)>>,
    pub mapped_dirs: HashMap<String, PathBuf>,
}

impl EmscriptenData {
    pub fn new(
        globals: EmscriptenGlobalsData,
        mapped_dirs: HashMap<String, PathBuf>,
    ) -> EmscriptenData {
        EmscriptenData {
            globals,
            temp_ret_0: 0,
            mapped_dirs,
            ..Default::default()
        }
    }
}

/// Call the global constructors for C++ and set up the emscripten environment.
///
/// Note that this function does not completely set up Emscripten to be called.
/// before calling this function, please initialize `Ctx::data` with a pointer
/// to [`EmscriptenData`].
pub fn set_up_emscripten(instance: &mut Instance) -> Result<(), RuntimeError> {
    // ATINIT
    // (used by C++)
    if let Ok(func) = instance.exports.get::<Function>("globalCtors") {
        func.call(&[])?;
    }

    if let Ok(func) = instance
        .exports
        .get::<Function>("___emscripten_environ_constructor")
    {
        func.call(&[])?;
    }
    Ok(())
}

/// Call the main function in emscripten, assumes that the emscripten state is
/// set up.
///
/// If you don't want to set it up yourself, consider using [`run_emscripten_instance`].
pub fn emscripten_call_main(
    instance: &mut Instance,
    env: &EmEnv,
    path: &str,
    args: &[&str],
) -> Result<(), RuntimeError> {
    let (function_name, main_func) = match instance.exports.get::<Function>("_main") {
        Ok(func) => Ok(("_main", func)),
        Err(_e) => instance
            .exports
            .get::<Function>("main")
            .map(|func| ("main", func)),
    }
    .map_err(|e| RuntimeError::new(e.to_string()))?;
    let num_params = main_func.ty().params().len();
    let _result = match num_params {
        2 => {
            let mut new_args = vec![path];
            new_args.extend(args);
            let (argc, argv) = store_module_arguments(env, new_args);
            let func: &Function = instance
                .exports
                .get(function_name)
                .map_err(|e| RuntimeError::new(e.to_string()))?;
            func.call(&[Val::I32(argc as i32), Val::I32(argv as i32)])?;
        }
        0 => {
            let func: &Function = instance
                .exports
                .get(function_name)
                .map_err(|e| RuntimeError::new(e.to_string()))?;
            func.call(&[])?;
        }
        _ => {
            todo!("Update error type to be able to express this");
            /*return Err(RuntimeError:: CallError::Resolve(ResolveError::ExportWrongType {
                name: "main".to_string(),
            }))*/
        }
    };

    Ok(())
}

/// Top level function to execute emscripten
pub fn run_emscripten_instance(
    instance: &mut Instance,
    env: &mut EmEnv,
    globals: &mut EmscriptenGlobals,
    path: &str,
    args: Vec<&str>,
    entrypoint: Option<String>,
) -> Result<(), RuntimeError> {
    env.set_memory(globals.memory.clone());
    set_up_emscripten(instance)?;

    // println!("running emscripten instance");

    if let Some(ep) = entrypoint {
        debug!("Running entry point: {}", &ep);
        let arg = unsafe { allocate_cstr_on_stack(env, args[0]).0 };
        //let (argc, argv) = store_module_arguments(instance.context_mut(), args);
        let func: &Function = instance
            .exports
            .get(&ep)
            .map_err(|e| RuntimeError::new(e.to_string()))?;
        func.call(&[Val::I32(arg as i32)])?;
    } else {
        emscripten_call_main(instance, env, path, &args)?;
    }

    // TODO atexit for emscripten
    // println!("{:?}", data);
    Ok(())
}

fn store_module_arguments(ctx: &EmEnv, args: Vec<&str>) -> (u32, u32) {
    let argc = args.len() + 1;

    let mut args_slice = vec![0; argc];
    for (slot, arg) in args_slice[0..argc].iter_mut().zip(args.iter()) {
        *slot = unsafe { allocate_cstr_on_stack(ctx, &arg).0 };
    }

    let (argv_offset, argv_slice): (_, &mut [u32]) =
        unsafe { allocate_on_stack(ctx, ((argc) * 4) as u32) };
    assert!(!argv_slice.is_empty());
    for (slot, arg) in argv_slice[0..argc].iter_mut().zip(args_slice.iter()) {
        *slot = *arg
    }
    argv_slice[argc] = 0;

    (argc as u32 - 1, argv_offset)
}

pub fn emscripten_set_up_memory(
    memory: &Memory,
    globals: &EmscriptenGlobalsData,
) -> Result<(), String> {
    let dynamictop_ptr = WasmPtr::<i32>::new(globals.dynamictop_ptr).deref(memory);
    let dynamic_base = globals.dynamic_base;

    if dynamictop_ptr.offset() >= memory.data_size() {
        return Err("dynamictop_ptr beyond memory len".to_string());
    }
    dynamictop_ptr.write(dynamic_base as i32).unwrap();
    Ok(())
}

#[derive(Debug, Clone, Default)]
pub struct EmscriptenGlobalsData {
    abort: u64,
    // Env namespace
    stacktop: u32,
    stack_max: u32,
    dynamictop_ptr: u32,
    dynamic_base: u32,
    memory_base: u32,
    table_base: u32,
    temp_double_ptr: u32,
    use_old_abort_on_cannot_grow_memory: bool,
}

pub struct EmscriptenGlobals {
    // The emscripten data
    pub data: EmscriptenGlobalsData,
    // The emscripten memory
    pub memory: Memory,
    pub table: Table,
    pub memory_min: Pages,
    pub memory_max: Option<Pages>,
    pub null_function_names: Vec<String>,
}

impl EmscriptenGlobals {
    pub fn new(
        store: &Store,
        module: &Module, /*, static_bump: u32 */
    ) -> Result<Self, String> {
        let mut use_old_abort_on_cannot_grow_memory = false;
        for import in module.imports().functions() {
            if import.name() == "abortOnCannotGrowMemory" && import.module() == "env" {
                if import.ty() == &*OLD_ABORT_ON_CANNOT_GROW_MEMORY_SIG {
                    use_old_abort_on_cannot_grow_memory = true;
                }
                break;
            }
        }

        let (table_min, table_max) = get_emscripten_table_size(&module)?;
        let (memory_min, memory_max, shared) = get_emscripten_memory_size(&module)?;

        // Memory initialization
        let memory_type = MemoryType::new(memory_min, memory_max, shared);
        let memory = Memory::new(store, memory_type).unwrap();

        let table_type = TableType {
            ty: ValType::FuncRef,
            minimum: table_min,
            maximum: table_max,
        };
        let table = Table::new(store, table_type, Val::FuncRef(None)).unwrap();

        let data = {
            let static_bump = STATIC_BUMP;

            let mut static_top = STATIC_BASE + static_bump;

            let memory_base = STATIC_BASE;
            let table_base = 0;

            let temp_double_ptr = static_top;
            static_top += 16;

            let (dynamic_base, dynamictop_ptr) =
                get_emscripten_metadata(&module)?.unwrap_or_else(|| {
                    let dynamictop_ptr = static_alloc(&mut static_top, 4);
                    (
                        align_memory(align_memory(static_top) + TOTAL_STACK),
                        dynamictop_ptr,
                    )
                });

            let stacktop = align_memory(static_top);
            let stack_max = stacktop + TOTAL_STACK;

            EmscriptenGlobalsData {
                abort: 0,
                stacktop,
                stack_max,
                dynamictop_ptr,
                dynamic_base,
                memory_base,
                table_base,
                temp_double_ptr,
                use_old_abort_on_cannot_grow_memory,
            }
        };

        emscripten_set_up_memory(&memory, &data)?;

        let mut null_function_names = vec![];
        for import in module.imports().functions() {
            if import.module() == "env"
                && (import.name().starts_with("nullFunction_")
                    || import.name().starts_with("nullFunc_"))
            {
                null_function_names.push(import.name().to_string())
            }
        }

        Ok(Self {
            data,
            memory,
            table,
            memory_min,
            memory_max,
            null_function_names,
        })
    }
}

pub fn generate_emscripten_env(
    store: &Store,
    globals: &mut EmscriptenGlobals,
    env: &EmEnv,
) -> Imports {
    let abort_on_cannot_grow_memory_export = if globals.data.use_old_abort_on_cannot_grow_memory {
        Function::new_native_with_env(
            store,
            env.clone(),
            crate::memory::abort_on_cannot_grow_memory_old,
        )
    } else {
        Function::new_native_with_env(
            store,
            env.clone(),
            crate::memory::abort_on_cannot_grow_memory,
        )
    };

    let mut env_ns: Exports = namespace! {
        "memory" => globals.memory.clone(),
        "table" => globals.table.clone(),

        // Globals
        "STACKTOP" => Global::new(store, Val::I32(globals.data.stacktop as i32)),
        "STACK_MAX" => Global::new(store, Val::I32(globals.data.stack_max as i32)),
        "DYNAMICTOP_PTR" => Global::new(store, Val::I32(globals.data.dynamictop_ptr as i32)),
        "fb" => Global::new(store, Val::I32(globals.data.table_base as i32)),
        "tableBase" => Global::new(store, Val::I32(globals.data.table_base as i32)),
        "__table_base" => Global::new(store, Val::I32(globals.data.table_base as i32)),
        "ABORT" => Global::new(store, Val::I32(globals.data.abort as i32)),
        "gb" => Global::new(store, Val::I32(globals.data.memory_base as i32)),
        "memoryBase" => Global::new(store, Val::I32(globals.data.memory_base as i32)),
        "__memory_base" => Global::new(store, Val::I32(globals.data.memory_base as i32)),
        "tempDoublePtr" => Global::new(store, Val::I32(globals.data.temp_double_ptr as i32)),

        // inet
        "_inet_addr" => Function::new_native_with_env(store, env.clone(), crate::inet::addr),

        // IO
        "printf" => Function::new_native_with_env(store, env.clone(), crate::io::printf),
        "putchar" => Function::new_native_with_env(store, env.clone(), crate::io::putchar),
        "___lock" => Function::new_native_with_env(store, env.clone(), crate::lock::___lock),
        "___unlock" => Function::new_native_with_env(store, env.clone(), crate::lock::___unlock),
        "___wait" => Function::new_native_with_env(store, env.clone(), crate::lock::___wait),
        "_flock" => Function::new_native_with_env(store, env.clone(), crate::lock::_flock),
        "_chroot" => Function::new_native_with_env(store, env.clone(), crate::io::chroot),
        "_getprotobyname" => Function::new_native_with_env(store, env.clone(), crate::io::getprotobyname),
        "_getprotobynumber" => Function::new_native_with_env(store, env.clone(), crate::io::getprotobynumber),
        "_getpwuid" => Function::new_native_with_env(store, env.clone(), crate::io::getpwuid),
        "_sigdelset" => Function::new_native_with_env(store, env.clone(), crate::io::sigdelset),
        "_sigfillset" => Function::new_native_with_env(store, env.clone(), crate::io::sigfillset),
        "_tzset" => Function::new_native_with_env(store, env.clone(), crate::io::tzset),
        "_strptime" => Function::new_native_with_env(store, env.clone(), crate::io::strptime),

        // exec
        "_execvp" => Function::new_native_with_env(store, env.clone(), crate::exec::execvp),
        "_execl" => Function::new_native_with_env(store, env.clone(), crate::exec::execl),
        "_execle" => Function::new_native_with_env(store, env.clone(), crate::exec::execle),

        // exit
        "__exit" => Function::new_native_with_env(store, env.clone(), crate::exit::exit),

        // Env
        "___assert_fail" => Function::new_native_with_env(store, env.clone(), crate::env::___assert_fail),
        "_getenv" => Function::new_native_with_env(store, env.clone(), crate::env::_getenv),
        "_setenv" => Function::new_native_with_env(store, env.clone(), crate::env::_setenv),
        "_putenv" => Function::new_native_with_env(store, env.clone(), crate::env::_putenv),
        "_unsetenv" => Function::new_native_with_env(store, env.clone(), crate::env::_unsetenv),
        "_getpwnam" => Function::new_native_with_env(store, env.clone(), crate::env::_getpwnam),
        "_getgrnam" => Function::new_native_with_env(store, env.clone(), crate::env::_getgrnam),
        "___buildEnvironment" => Function::new_native_with_env(store, env.clone(), crate::env::___build_environment),
        "___setErrNo" => Function::new_native_with_env(store, env.clone(), crate::errno::___seterrno),
        "_getpagesize" => Function::new_native_with_env(store, env.clone(), crate::env::_getpagesize),
        "_sysconf" => Function::new_native_with_env(store, env.clone(), crate::env::_sysconf),
        "_getaddrinfo" => Function::new_native_with_env(store, env.clone(), crate::env::_getaddrinfo),
        "_times" => Function::new_native_with_env(store, env.clone(), crate::env::_times),
        "_pathconf" => Function::new_native_with_env(store, env.clone(), crate::env::_pathconf),
        "_fpathconf" => Function::new_native_with_env(store, env.clone(), crate::env::_fpathconf),

        // Syscalls
        "___syscall1" => Function::new_native_with_env(store, env.clone(), crate::syscalls::___syscall1),
        "___syscall3" => Function::new_native_with_env(store, env.clone(), crate::syscalls::___syscall3),
        "___syscall4" => Function::new_native_with_env(store, env.clone(), crate::syscalls::___syscall4),
        "___syscall5" => Function::new_native_with_env(store, env.clone(), crate::syscalls::___syscall5),
        "___syscall6" => Function::new_native_with_env(store, env.clone(), crate::syscalls::___syscall6),
        "___syscall9" => Function::new_native_with_env(store, env.clone(), crate::syscalls::___syscall9),
        "___syscall10" => Function::new_native_with_env(store, env.clone(), crate::syscalls::___syscall10),
        "___syscall12" => Function::new_native_with_env(store, env.clone(), crate::syscalls::___syscall12),
        "___syscall14" => Function::new_native_with_env(store, env.clone(), crate::syscalls::___syscall14),
        "___syscall15" => Function::new_native_with_env(store, env.clone(), crate::syscalls::___syscall15),
        "___syscall20" => Function::new_native_with_env(store, env.clone(), crate::syscalls::___syscall20),
        "___syscall21" => Function::new_native_with_env(store, env.clone(), crate::syscalls::___syscall21),
        "___syscall25" => Function::new_native_with_env(store, env.clone(), crate::syscalls::___syscall25),
        "___syscall29" => Function::new_native_with_env(store, env.clone(), crate::syscalls::___syscall29),
        "___syscall32" => Function::new_native_with_env(store, env.clone(), crate::syscalls::___syscall32),
        "___syscall33" => Function::new_native_with_env(store, env.clone(), crate::syscalls::___syscall33),
        "___syscall34" => Function::new_native_with_env(store, env.clone(), crate::syscalls::___syscall34),
        "___syscall36" => Function::new_native_with_env(store, env.clone(), crate::syscalls::___syscall36),
        "___syscall39" => Function::new_native_with_env(store, env.clone(), crate::syscalls::___syscall39),
        "___syscall38" => Function::new_native_with_env(store, env.clone(), crate::syscalls::___syscall38),
        "___syscall40" => Function::new_native_with_env(store, env.clone(), crate::syscalls::___syscall40),
        "___syscall41" => Function::new_native_with_env(store, env.clone(), crate::syscalls::___syscall41),
        "___syscall42" => Function::new_native_with_env(store, env.clone(), crate::syscalls::___syscall42),
        "___syscall51" => Function::new_native_with_env(store, env.clone(), crate::syscalls::___syscall51),
        "___syscall52" => Function::new_native_with_env(store, env.clone(), crate::syscalls::___syscall52),
        "___syscall53" => Function::new_native_with_env(store, env.clone(), crate::syscalls::___syscall53),
        "___syscall54" => Function::new_native_with_env(store, env.clone(), crate::syscalls::___syscall54),
        "___syscall57" => Function::new_native_with_env(store, env.clone(), crate::syscalls::___syscall57),
        "___syscall60" => Function::new_native_with_env(store, env.clone(), crate::syscalls::___syscall60),
        "___syscall63" => Function::new_native_with_env(store, env.clone(), crate::syscalls::___syscall63),
        "___syscall64" => Function::new_native_with_env(store, env.clone(), crate::syscalls::___syscall64),
        "___syscall66" => Function::new_native_with_env(store, env.clone(), crate::syscalls::___syscall66),
        "___syscall75" => Function::new_native_with_env(store, env.clone(), crate::syscalls::___syscall75),
        "___syscall77" => Function::new_native_with_env(store, env.clone(), crate::syscalls::___syscall77),
        "___syscall83" => Function::new_native_with_env(store, env.clone(), crate::syscalls::___syscall83),
        "___syscall85" => Function::new_native_with_env(store, env.clone(), crate::syscalls::___syscall85),
        "___syscall91" => Function::new_native_with_env(store, env.clone(), crate::syscalls::___syscall91),
        "___syscall94" => Function::new_native_with_env(store, env.clone(), crate::syscalls::___syscall94),
        "___syscall96" => Function::new_native_with_env(store, env.clone(), crate::syscalls::___syscall96),
        "___syscall97" => Function::new_native_with_env(store, env.clone(), crate::syscalls::___syscall97),
        "___syscall102" => Function::new_native_with_env(store, env.clone(), crate::syscalls::___syscall102),
        "___syscall110" => Function::new_native_with_env(store, env.clone(), crate::syscalls::___syscall110),
        "___syscall114" => Function::new_native_with_env(store, env.clone(), crate::syscalls::___syscall114),
        "___syscall118" => Function::new_native_with_env(store, env.clone(), crate::syscalls::___syscall118),
        "___syscall121" => Function::new_native_with_env(store, env.clone(), crate::syscalls::___syscall121),
        "___syscall122" => Function::new_native_with_env(store, env.clone(), crate::syscalls::___syscall122),
        "___syscall125" => Function::new_native_with_env(store, env.clone(), crate::syscalls::___syscall125),
        "___syscall132" => Function::new_native_with_env(store, env.clone(), crate::syscalls::___syscall132),
        "___syscall133" => Function::new_native_with_env(store, env.clone(), crate::syscalls::___syscall133),
        "___syscall140" => Function::new_native_with_env(store, env.clone(), crate::syscalls::___syscall140),
        "___syscall142" => Function::new_native_with_env(store, env.clone(), crate::syscalls::___syscall142),
        "___syscall144" => Function::new_native_with_env(store, env.clone(), crate::syscalls::___syscall144),
        "___syscall145" => Function::new_native_with_env(store, env.clone(), crate::syscalls::___syscall145),
        "___syscall146" => Function::new_native_with_env(store, env.clone(), crate::syscalls::___syscall146),
        "___syscall147" => Function::new_native_with_env(store, env.clone(), crate::syscalls::___syscall147),
        "___syscall148" => Function::new_native_with_env(store, env.clone(), crate::syscalls::___syscall148),
        "___syscall150" => Function::new_native_with_env(store, env.clone(), crate::syscalls::___syscall150),
        "___syscall151" => Function::new_native_with_env(store, env.clone(), crate::syscalls::___syscall151),
        "___syscall152" => Function::new_native_with_env(store, env.clone(), crate::syscalls::___syscall152),
        "___syscall153" => Function::new_native_with_env(store, env.clone(), crate::syscalls::___syscall153),
        "___syscall163" => Function::new_native_with_env(store, env.clone(), crate::syscalls::___syscall163),
        "___syscall168" => Function::new_native_with_env(store, env.clone(), crate::syscalls::___syscall168),
        "___syscall180" => Function::new_native_with_env(store, env.clone(), crate::syscalls::___syscall180),
        "___syscall181" => Function::new_native_with_env(store, env.clone(), crate::syscalls::___syscall181),
        "___syscall183" => Function::new_native_with_env(store, env.clone(), crate::syscalls::___syscall183),
        "___syscall191" => Function::new_native_with_env(store, env.clone(), crate::syscalls::___syscall191),
        "___syscall192" => Function::new_native_with_env(store, env.clone(), crate::syscalls::___syscall192),
        "___syscall193" => Function::new_native_with_env(store, env.clone(), crate::syscalls::___syscall193),
        "___syscall194" => Function::new_native_with_env(store, env.clone(), crate::syscalls::___syscall194),
        "___syscall195" => Function::new_native_with_env(store, env.clone(), crate::syscalls::___syscall195),
        "___syscall196" => Function::new_native_with_env(store, env.clone(), crate::syscalls::___syscall196),
        "___syscall197" => Function::new_native_with_env(store, env.clone(), crate::syscalls::___syscall197),
        "___syscall198" => Function::new_native_with_env(store, env.clone(), crate::syscalls::___syscall198),
        "___syscall199" => Function::new_native_with_env(store, env.clone(), crate::syscalls::___syscall199),
        "___syscall200" => Function::new_native_with_env(store, env.clone(), crate::syscalls::___syscall200),
        "___syscall201" => Function::new_native_with_env(store, env.clone(), crate::syscalls::___syscall201),
        "___syscall202" => Function::new_native_with_env(store, env.clone(), crate::syscalls::___syscall202),
        "___syscall205" => Function::new_native_with_env(store, env.clone(), crate::syscalls::___syscall205),
        "___syscall207" => Function::new_native_with_env(store, env.clone(), crate::syscalls::___syscall207),
        "___syscall209" => Function::new_native_with_env(store, env.clone(), crate::syscalls::___syscall209),
        "___syscall211" => Function::new_native_with_env(store, env.clone(), crate::syscalls::___syscall211),
        "___syscall212" => Function::new_native_with_env(store, env.clone(), crate::syscalls::___syscall212),
        "___syscall218" => Function::new_native_with_env(store, env.clone(), crate::syscalls::___syscall218),
        "___syscall219" => Function::new_native_with_env(store, env.clone(), crate::syscalls::___syscall219),
        "___syscall220" => Function::new_native_with_env(store, env.clone(), crate::syscalls::___syscall220),
        "___syscall221" => Function::new_native_with_env(store, env.clone(), crate::syscalls::___syscall221),
        "___syscall268" => Function::new_native_with_env(store, env.clone(), crate::syscalls::___syscall268),
        "___syscall269" => Function::new_native_with_env(store, env.clone(), crate::syscalls::___syscall269),
        "___syscall272" => Function::new_native_with_env(store, env.clone(), crate::syscalls::___syscall272),
        "___syscall295" => Function::new_native_with_env(store, env.clone(), crate::syscalls::___syscall295),
        "___syscall296" => Function::new_native_with_env(store, env.clone(), crate::syscalls::___syscall296),
        "___syscall297" => Function::new_native_with_env(store, env.clone(), crate::syscalls::___syscall297),
        "___syscall298" => Function::new_native_with_env(store, env.clone(), crate::syscalls::___syscall298),
        "___syscall300" => Function::new_native_with_env(store, env.clone(), crate::syscalls::___syscall300),
        "___syscall301" => Function::new_native_with_env(store, env.clone(), crate::syscalls::___syscall301),
        "___syscall302" => Function::new_native_with_env(store, env.clone(), crate::syscalls::___syscall302),
        "___syscall303" => Function::new_native_with_env(store, env.clone(), crate::syscalls::___syscall303),
        "___syscall304" => Function::new_native_with_env(store, env.clone(), crate::syscalls::___syscall304),
        "___syscall305" => Function::new_native_with_env(store, env.clone(), crate::syscalls::___syscall305),
        "___syscall306" => Function::new_native_with_env(store, env.clone(), crate::syscalls::___syscall306),
        "___syscall307" => Function::new_native_with_env(store, env.clone(), crate::syscalls::___syscall307),
        "___syscall308" => Function::new_native_with_env(store, env.clone(), crate::syscalls::___syscall308),
        "___syscall320" => Function::new_native_with_env(store, env.clone(), crate::syscalls::___syscall320),
        "___syscall324" => Function::new_native_with_env(store, env.clone(), crate::syscalls::___syscall324),
        "___syscall330" => Function::new_native_with_env(store, env.clone(), crate::syscalls::___syscall330),
        "___syscall331" => Function::new_native_with_env(store, env.clone(), crate::syscalls::___syscall331),
        "___syscall333" => Function::new_native_with_env(store, env.clone(), crate::syscalls::___syscall333),
        "___syscall334" => Function::new_native_with_env(store, env.clone(), crate::syscalls::___syscall334),
        "___syscall337" => Function::new_native_with_env(store, env.clone(), crate::syscalls::___syscall337),
        "___syscall340" => Function::new_native_with_env(store, env.clone(), crate::syscalls::___syscall340),
        "___syscall345" => Function::new_native_with_env(store, env.clone(), crate::syscalls::___syscall345),

        // Process
        "abort" => Function::new_native_with_env(store, env.clone(), crate::process::em_abort),
        "_abort" => Function::new_native_with_env(store, env.clone(), crate::process::_abort),
        "_prctl" => Function::new_native_with_env(store, env.clone(), crate::process::_prctl),
        "abortStackOverflow" => Function::new_native_with_env(store, env.clone(), crate::process::abort_stack_overflow),
        "_llvm_trap" => Function::new_native_with_env(store, env.clone(), crate::process::_llvm_trap),
        "_fork" => Function::new_native_with_env(store, env.clone(), crate::process::_fork),
        "_exit" => Function::new_native_with_env(store, env.clone(), crate::process::_exit),
        "_system" => Function::new_native_with_env(store, env.clone(), crate::process::_system),
        "_popen" => Function::new_native_with_env(store, env.clone(), crate::process::_popen),
        "_endgrent" => Function::new_native_with_env(store, env.clone(), crate::process::_endgrent),
        "_execve" => Function::new_native_with_env(store, env.clone(), crate::process::_execve),
        "_kill" => Function::new_native_with_env(store, env.clone(), crate::process::_kill),
        "_llvm_stackrestore" => Function::new_native_with_env(store, env.clone(), crate::process::_llvm_stackrestore),
        "_llvm_stacksave" => Function::new_native_with_env(store, env.clone(), crate::process::_llvm_stacksave),
        "_llvm_eh_typeid_for" => Function::new_native_with_env(store, env.clone(), crate::process::_llvm_eh_typeid_for),
        "_raise" => Function::new_native_with_env(store, env.clone(), crate::process::_raise),
        "_sem_init" => Function::new_native_with_env(store, env.clone(), crate::process::_sem_init),
        "_sem_destroy" => Function::new_native_with_env(store, env.clone(), crate::process::_sem_destroy),
        "_sem_post" => Function::new_native_with_env(store, env.clone(), crate::process::_sem_post),
        "_sem_wait" => Function::new_native_with_env(store, env.clone(), crate::process::_sem_wait),
        "_getgrent" => Function::new_native_with_env(store, env.clone(), crate::process::_getgrent),
        "_sched_yield" => Function::new_native_with_env(store, env.clone(), crate::process::_sched_yield),
        "_setgrent" => Function::new_native_with_env(store, env.clone(), crate::process::_setgrent),
        "_setgroups" => Function::new_native_with_env(store, env.clone(), crate::process::_setgroups),
        "_setitimer" => Function::new_native_with_env(store, env.clone(), crate::process::_setitimer),
        "_usleep" => Function::new_native_with_env(store, env.clone(), crate::process::_usleep),
        "_nanosleep" => Function::new_native_with_env(store, env.clone(), crate::process::_nanosleep),
        "_utime" => Function::new_native_with_env(store, env.clone(), crate::process::_utime),
        "_utimes" => Function::new_native_with_env(store, env.clone(), crate::process::_utimes),
        "_wait" => Function::new_native_with_env(store, env.clone(), crate::process::_wait),
        "_wait3" => Function::new_native_with_env(store, env.clone(), crate::process::_wait3),
        "_wait4" => Function::new_native_with_env(store, env.clone(), crate::process::_wait4),
        "_waitid" => Function::new_native_with_env(store, env.clone(), crate::process::_waitid),
        "_waitpid" => Function::new_native_with_env(store, env.clone(), crate::process::_waitpid),

        // Emscripten
        "_emscripten_asm_const_i" => Function::new_native_with_env(store, env.clone(), crate::emscripten_target::asm_const_i),
        "_emscripten_exit_with_live_runtime" => Function::new_native_with_env(store, env.clone(), crate::emscripten_target::exit_with_live_runtime),

        // Signal
        "_sigemptyset" => Function::new_native_with_env(store, env.clone(), crate::signal::_sigemptyset),
        "_sigaddset" => Function::new_native_with_env(store, env.clone(), crate::signal::_sigaddset),
        "_sigprocmask" => Function::new_native_with_env(store, env.clone(), crate::signal::_sigprocmask),
        "_sigaction" => Function::new_native_with_env(store, env.clone(), crate::signal::_sigaction),
        "_signal" => Function::new_native_with_env(store, env.clone(), crate::signal::_signal),
        "_sigsuspend" => Function::new_native_with_env(store, env.clone(), crate::signal::_sigsuspend),

        // Memory
        "abortOnCannotGrowMemory" => abort_on_cannot_grow_memory_export,
        "_emscripten_memcpy_big" => Function::new_native_with_env(store, env.clone(), crate::memory::_emscripten_memcpy_big),
        "_emscripten_get_heap_size" => Function::new_native_with_env(store, env.clone(), crate::memory::_emscripten_get_heap_size),
        "_emscripten_resize_heap" => Function::new_native_with_env(store, env.clone(), crate::memory::_emscripten_resize_heap),
        "enlargeMemory" => Function::new_native_with_env(store, env.clone(), crate::memory::enlarge_memory),
        "segfault" => Function::new_native_with_env(store, env.clone(), crate::memory::segfault),
        "alignfault" => Function::new_native_with_env(store, env.clone(), crate::memory::alignfault),
        "ftfault" => Function::new_native_with_env(store, env.clone(), crate::memory::ftfault),
        "getTotalMemory" => Function::new_native_with_env(store, env.clone(), crate::memory::get_total_memory),
        "_sbrk" => Function::new_native_with_env(store, env.clone(), crate::memory::sbrk),
        "___map_file" => Function::new_native_with_env(store, env.clone(), crate::memory::___map_file),

        // Exception
        "___cxa_allocate_exception" => Function::new_native_with_env(store, env.clone(), crate::exception::___cxa_allocate_exception),
        "___cxa_current_primary_exception" => Function::new_native_with_env(store, env.clone(), crate::exception::___cxa_current_primary_exception),
        "___cxa_decrement_exception_refcount" => Function::new_native_with_env(store, env.clone(), crate::exception::___cxa_decrement_exception_refcount),
        "___cxa_increment_exception_refcount" => Function::new_native_with_env(store, env.clone(), crate::exception::___cxa_increment_exception_refcount),
        "___cxa_rethrow_primary_exception" => Function::new_native_with_env(store, env.clone(), crate::exception::___cxa_rethrow_primary_exception),
        "___cxa_throw" => Function::new_native_with_env(store, env.clone(), crate::exception::___cxa_throw),
        "___cxa_begin_catch" => Function::new_native_with_env(store, env.clone(), crate::exception::___cxa_begin_catch),
        "___cxa_end_catch" => Function::new_native_with_env(store, env.clone(), crate::exception::___cxa_end_catch),
        "___cxa_uncaught_exception" => Function::new_native_with_env(store, env.clone(), crate::exception::___cxa_uncaught_exception),
        "___cxa_pure_virtual" => Function::new_native_with_env(store, env.clone(), crate::exception::___cxa_pure_virtual),

        // Time
        "_gettimeofday" => Function::new_native_with_env(store, env.clone(), crate::time::_gettimeofday),
        "_clock_getres" => Function::new_native_with_env(store, env.clone(), crate::time::_clock_getres),
        "_clock_gettime" => Function::new_native_with_env(store, env.clone(), crate::time::_clock_gettime),
        "_clock_settime" => Function::new_native_with_env(store, env.clone(), crate::time::_clock_settime),
        "___clock_gettime" => Function::new_native_with_env(store, env.clone(), crate::time::_clock_gettime),
        "_clock" => Function::new_native_with_env(store, env.clone(), crate::time::_clock),
        "_difftime" => Function::new_native_with_env(store, env.clone(), crate::time::_difftime),
        "_asctime" => Function::new_native_with_env(store, env.clone(), crate::time::_asctime),
        "_asctime_r" => Function::new_native_with_env(store, env.clone(), crate::time::_asctime_r),
        "_localtime" => Function::new_native_with_env(store, env.clone(), crate::time::_localtime),
        "_time" => Function::new_native_with_env(store, env.clone(), crate::time::_time),
        "_timegm" => Function::new_native_with_env(store, env.clone(), crate::time::_timegm),
        "_strftime" => Function::new_native_with_env(store, env.clone(), crate::time::_strftime),
        "_strftime_l" => Function::new_native_with_env(store, env.clone(), crate::time::_strftime_l),
        "_localtime_r" => Function::new_native_with_env(store, env.clone(), crate::time::_localtime_r),
        "_gmtime_r" => Function::new_native_with_env(store, env.clone(), crate::time::_gmtime_r),
        "_ctime" => Function::new_native_with_env(store, env.clone(), crate::time::_ctime),
        "_ctime_r" => Function::new_native_with_env(store, env.clone(), crate::time::_ctime_r),
        "_mktime" => Function::new_native_with_env(store, env.clone(), crate::time::_mktime),
        "_gmtime" => Function::new_native_with_env(store, env.clone(), crate::time::_gmtime),

        // Math
        "sqrt" => Function::new_native(store, crate::math::sqrt),
        "floor" => Function::new_native(store, crate::math::floor),
        "fabs" => Function::new_native(store, crate::math::fabs),
        "f64-rem" => Function::new_native(store, crate::math::f64_rem),
        "_llvm_copysign_f32" => Function::new_native(store, crate::math::_llvm_copysign_f32),
        "_llvm_copysign_f64" => Function::new_native(store, crate::math::_llvm_copysign_f64),
        "_llvm_log10_f64" => Function::new_native(store, crate::math::_llvm_log10_f64),
        "_llvm_log2_f64" => Function::new_native(store, crate::math::_llvm_log2_f64),
        "_llvm_log10_f32" => Function::new_native(store, crate::math::_llvm_log10_f32),
        "_llvm_log2_f32" => Function::new_native(store, crate::math::_llvm_log2_f64),
        "_llvm_sin_f64" => Function::new_native(store, crate::math::_llvm_sin_f64),
        "_llvm_cos_f64" => Function::new_native(store, crate::math::_llvm_cos_f64),
        "_llvm_exp2_f32" => Function::new_native(store, crate::math::_llvm_exp2_f32),
        "_llvm_exp2_f64" => Function::new_native(store, crate::math::_llvm_exp2_f64),
        "_llvm_trunc_f64" => Function::new_native(store, crate::math::_llvm_trunc_f64),
        "_llvm_fma_f64" => Function::new_native(store, crate::math::_llvm_fma_f64),
        "_emscripten_random" => Function::new_native_with_env(store, env.clone(), crate::math::_emscripten_random),

        // Jump
        "__setjmp" => Function::new_native_with_env(store, env.clone(), crate::jmp::__setjmp),
        "__longjmp" => Function::new_native_with_env(store, env.clone(), crate::jmp::__longjmp),
        "_longjmp" => Function::new_native_with_env(store, env.clone(), crate::jmp::_longjmp),
        "_emscripten_longjmp" => Function::new_native_with_env(store, env.clone(), crate::jmp::_longjmp),

        // Bitwise
        "_llvm_bswap_i64" => Function::new_native_with_env(store, env.clone(), crate::bitwise::_llvm_bswap_i64),

        // libc
        "_execv" => Function::new_native(store, crate::libc::execv),
        "_endpwent" => Function::new_native(store, crate::libc::endpwent),
        "_fexecve" => Function::new_native(store, crate::libc::fexecve),
        "_fpathconf" => Function::new_native(store, crate::libc::fpathconf),
        "_getitimer" => Function::new_native(store, crate::libc::getitimer),
        "_getpwent" => Function::new_native(store, crate::libc::getpwent),
        "_killpg" => Function::new_native(store, crate::libc::killpg),
        "_pathconf" => Function::new_native_with_env(store, env.clone(), crate::libc::pathconf),
        "_siginterrupt" => Function::new_native_with_env(store, env.clone(), crate::signal::_siginterrupt),
        "_setpwent" => Function::new_native(store, crate::libc::setpwent),
        "_sigismember" => Function::new_native(store, crate::libc::sigismember),
        "_sigpending" => Function::new_native(store, crate::libc::sigpending),
        "___libc_current_sigrtmax" => Function::new_native(store, crate::libc::current_sigrtmax),
        "___libc_current_sigrtmin" => Function::new_native(store, crate::libc::current_sigrtmin),

        // Linking
        "_dlclose" => Function::new_native_with_env(store, env.clone(), crate::linking::_dlclose),
        "_dlerror" => Function::new_native_with_env(store, env.clone(), crate::linking::_dlerror),
        "_dlopen" => Function::new_native_with_env(store, env.clone(), crate::linking::_dlopen),
        "_dlsym" => Function::new_native_with_env(store, env.clone(), crate::linking::_dlsym),

        // wasm32-unknown-emscripten
        "_alarm" => Function::new_native_with_env(store, env.clone(), crate::emscripten_target::_alarm),
        "_atexit" => Function::new_native_with_env(store, env.clone(), crate::emscripten_target::_atexit),
        "setTempRet0" => Function::new_native_with_env(store, env.clone(), crate::emscripten_target::setTempRet0),
        "getTempRet0" => Function::new_native_with_env(store, env.clone(), crate::emscripten_target::getTempRet0),
        "invoke_i" => Function::new_native_with_env(store, env.clone(), crate::emscripten_target::invoke_i),
        "invoke_ii" => Function::new_native_with_env(store, env.clone(), crate::emscripten_target::invoke_ii),
        "invoke_iii" => Function::new_native_with_env(store, env.clone(), crate::emscripten_target::invoke_iii),
        "invoke_iiii" => Function::new_native_with_env(store, env.clone(), crate::emscripten_target::invoke_iiii),
        "invoke_iifi" => Function::new_native_with_env(store, env.clone(), crate::emscripten_target::invoke_iifi),
        "invoke_v" => Function::new_native_with_env(store, env.clone(), crate::emscripten_target::invoke_v),
        "invoke_vi" => Function::new_native_with_env(store, env.clone(), crate::emscripten_target::invoke_vi),
        "invoke_vj" => Function::new_native_with_env(store, env.clone(), crate::emscripten_target::invoke_vj),
        "invoke_vjji" => Function::new_native_with_env(store, env.clone(), crate::emscripten_target::invoke_vjji),
        "invoke_vii" => Function::new_native_with_env(store, env.clone(), crate::emscripten_target::invoke_vii),
        "invoke_viii" => Function::new_native_with_env(store, env.clone(), crate::emscripten_target::invoke_viii),
        "invoke_viiii" => Function::new_native_with_env(store, env.clone(), crate::emscripten_target::invoke_viiii),
        "__Unwind_Backtrace" => Function::new_native_with_env(store, env.clone(), crate::emscripten_target::__Unwind_Backtrace),
        "__Unwind_FindEnclosingFunction" => Function::new_native_with_env(store, env.clone(), crate::emscripten_target::__Unwind_FindEnclosingFunction),
        "__Unwind_GetIPInfo" => Function::new_native_with_env(store, env.clone(), crate::emscripten_target::__Unwind_GetIPInfo),
        "___cxa_find_matching_catch_2" => Function::new_native_with_env(store, env.clone(), crate::emscripten_target::___cxa_find_matching_catch_2),
        "___cxa_find_matching_catch_3" => Function::new_native_with_env(store, env.clone(), crate::emscripten_target::___cxa_find_matching_catch_3),
        "___cxa_free_exception" => Function::new_native_with_env(store, env.clone(), crate::emscripten_target::___cxa_free_exception),
        "___resumeException" => Function::new_native_with_env(store, env.clone(), crate::emscripten_target::___resumeException),
        "_dladdr" => Function::new_native_with_env(store, env.clone(), crate::emscripten_target::_dladdr),
        "_pthread_attr_destroy" => Function::new_native_with_env(store, env.clone(), crate::pthread::_pthread_attr_destroy),
        "_pthread_attr_getstack" => Function::new_native_with_env(store, env.clone(), crate::pthread::_pthread_attr_getstack),
        "_pthread_attr_init" => Function::new_native_with_env(store, env.clone(), crate::pthread::_pthread_attr_init),
        "_pthread_attr_setstacksize" => Function::new_native_with_env(store, env.clone(), crate::pthread::_pthread_attr_setstacksize),
        "_pthread_cleanup_pop" => Function::new_native_with_env(store, env.clone(), crate::pthread::_pthread_cleanup_pop),
        "_pthread_cleanup_push" => Function::new_native_with_env(store, env.clone(), crate::pthread::_pthread_cleanup_push),
        "_pthread_cond_destroy" => Function::new_native_with_env(store, env.clone(), crate::pthread::_pthread_cond_destroy),
        "_pthread_cond_init" => Function::new_native_with_env(store, env.clone(), crate::pthread::_pthread_cond_init),
        "_pthread_cond_signal" => Function::new_native_with_env(store, env.clone(), crate::pthread::_pthread_cond_signal),
        "_pthread_cond_timedwait" => Function::new_native_with_env(store, env.clone(), crate::pthread::_pthread_cond_timedwait),
        "_pthread_cond_wait" => Function::new_native_with_env(store, env.clone(), crate::pthread::_pthread_cond_wait),
        "_pthread_condattr_destroy" => Function::new_native_with_env(store, env.clone(), crate::pthread::_pthread_condattr_destroy),
        "_pthread_condattr_init" => Function::new_native_with_env(store, env.clone(), crate::pthread::_pthread_condattr_init),
        "_pthread_condattr_setclock" => Function::new_native_with_env(store, env.clone(), crate::pthread::_pthread_condattr_setclock),
        "_pthread_create" => Function::new_native_with_env(store, env.clone(), crate::pthread::_pthread_create),
        "_pthread_detach" => Function::new_native_with_env(store, env.clone(), crate::pthread::_pthread_detach),
        "_pthread_equal" => Function::new_native_with_env(store, env.clone(), crate::pthread::_pthread_equal),
        "_pthread_exit" => Function::new_native_with_env(store, env.clone(), crate::pthread::_pthread_exit),
        "_pthread_self" => Function::new_native_with_env(store, env.clone(), crate::pthread::_pthread_self),
        "_pthread_getattr_np" => Function::new_native_with_env(store, env.clone(), crate::pthread::_pthread_getattr_np),
        "_pthread_getspecific" => Function::new_native_with_env(store, env.clone(), crate::pthread::_pthread_getspecific),
        "_pthread_join" => Function::new_native_with_env(store, env.clone(), crate::pthread::_pthread_join),
        "_pthread_key_create" => Function::new_native_with_env(store, env.clone(), crate::pthread::_pthread_key_create),
        "_pthread_mutex_destroy" => Function::new_native_with_env(store, env.clone(), crate::pthread::_pthread_mutex_destroy),
        "_pthread_mutex_init" => Function::new_native_with_env(store, env.clone(), crate::pthread::_pthread_mutex_init),
        "_pthread_mutexattr_destroy" => Function::new_native_with_env(store, env.clone(), crate::pthread::_pthread_mutexattr_destroy),
        "_pthread_mutexattr_init" => Function::new_native_with_env(store, env.clone(), crate::pthread::_pthread_mutexattr_init),
        "_pthread_mutexattr_settype" => Function::new_native_with_env(store, env.clone(), crate::pthread::_pthread_mutexattr_settype),
        "_pthread_once" => Function::new_native_with_env(store, env.clone(), crate::pthread::_pthread_once),
        "_pthread_rwlock_destroy" => Function::new_native_with_env(store, env.clone(), crate::pthread::_pthread_rwlock_destroy),
        "_pthread_rwlock_init" => Function::new_native_with_env(store, env.clone(), crate::pthread::_pthread_rwlock_init),
        "_pthread_rwlock_rdlock" => Function::new_native_with_env(store, env.clone(), crate::pthread::_pthread_rwlock_rdlock),
        "_pthread_rwlock_unlock" => Function::new_native_with_env(store, env.clone(), crate::pthread::_pthread_rwlock_unlock),
        "_pthread_rwlock_wrlock" => Function::new_native_with_env(store, env.clone(), crate::pthread::_pthread_rwlock_wrlock),
        "_pthread_setcancelstate" => Function::new_native_with_env(store, env.clone(), crate::pthread::_pthread_setcancelstate),
        "_pthread_setspecific" => Function::new_native_with_env(store, env.clone(), crate::pthread::_pthread_setspecific),
        "_pthread_sigmask" => Function::new_native_with_env(store, env.clone(), crate::pthread::_pthread_sigmask),
        "___gxx_personality_v0" => Function::new_native_with_env(store, env.clone(), crate::emscripten_target::___gxx_personality_v0),
        "_gai_strerror" => Function::new_native_with_env(store, env.clone(), crate::env::_gai_strerror),
        "_getdtablesize" => Function::new_native_with_env(store, env.clone(), crate::emscripten_target::_getdtablesize),
        "_gethostbyaddr" => Function::new_native_with_env(store, env.clone(), crate::emscripten_target::_gethostbyaddr),
        "_gethostbyname" => Function::new_native_with_env(store, env.clone(), crate::emscripten_target::_gethostbyname),
        "_gethostbyname_r" => Function::new_native_with_env(store, env.clone(), crate::emscripten_target::_gethostbyname_r),
        "_getloadavg" => Function::new_native_with_env(store, env.clone(), crate::emscripten_target::_getloadavg),
        "_getnameinfo" => Function::new_native_with_env(store, env.clone(), crate::emscripten_target::_getnameinfo),
        "invoke_dii" => Function::new_native_with_env(store, env.clone(), crate::emscripten_target::invoke_dii),
        "invoke_diiii" => Function::new_native_with_env(store, env.clone(), crate::emscripten_target::invoke_diiii),
        "invoke_iiiii" => Function::new_native_with_env(store, env.clone(), crate::emscripten_target::invoke_iiiii),
        "invoke_iiiiii" => Function::new_native_with_env(store, env.clone(), crate::emscripten_target::invoke_iiiiii),
        "invoke_iiiiiii" => Function::new_native_with_env(store, env.clone(), crate::emscripten_target::invoke_iiiiiii),
        "invoke_iiiiiiii" => Function::new_native_with_env(store, env.clone(), crate::emscripten_target::invoke_iiiiiiii),
        "invoke_iiiiiiiii" => Function::new_native_with_env(store, env.clone(), crate::emscripten_target::invoke_iiiiiiiii),
        "invoke_iiiiiiiiii" => Function::new_native_with_env(store, env.clone(), crate::emscripten_target::invoke_iiiiiiiiii),
        "invoke_iiiiiiiiiii" => Function::new_native_with_env(store, env.clone(), crate::emscripten_target::invoke_iiiiiiiiiii),
        "invoke_vd" => Function::new_native_with_env(store, env.clone(), crate::emscripten_target::invoke_vd),
        "invoke_viiiii" => Function::new_native_with_env(store, env.clone(), crate::emscripten_target::invoke_viiiii),
        "invoke_viiiiii" => Function::new_native_with_env(store, env.clone(), crate::emscripten_target::invoke_viiiiii),
        "invoke_viiiiiii" => Function::new_native_with_env(store, env.clone(), crate::emscripten_target::invoke_viiiiiii),
        "invoke_viiiiiiii" => Function::new_native_with_env(store, env.clone(), crate::emscripten_target::invoke_viiiiiiii),
        "invoke_viiiiiiiii" => Function::new_native_with_env(store, env.clone(), crate::emscripten_target::invoke_viiiiiiiii),
        "invoke_viiiiiiiii" => Function::new_native_with_env(store, env.clone(), crate::emscripten_target::invoke_viiiiiiiii),
        "invoke_viiiiiiiiii" => Function::new_native_with_env(store, env.clone(), crate::emscripten_target::invoke_viiiiiiiiii),
        "invoke_iij" => Function::new_native_with_env(store, env.clone(), crate::emscripten_target::invoke_iij),
        "invoke_iji" => Function::new_native_with_env(store, env.clone(), crate::emscripten_target::invoke_iji),
        "invoke_iiji" => Function::new_native_with_env(store, env.clone(), crate::emscripten_target::invoke_iiji),
        "invoke_iiijj" => Function::new_native_with_env(store, env.clone(), crate::emscripten_target::invoke_iiijj),
        "invoke_j" => Function::new_native_with_env(store, env.clone(), crate::emscripten_target::invoke_j),
        "invoke_ji" => Function::new_native_with_env(store, env.clone(), crate::emscripten_target::invoke_ji),
        "invoke_jii" => Function::new_native_with_env(store, env.clone(), crate::emscripten_target::invoke_jii),
        "invoke_jij" => Function::new_native_with_env(store, env.clone(), crate::emscripten_target::invoke_jij),
        "invoke_jjj" => Function::new_native_with_env(store, env.clone(), crate::emscripten_target::invoke_jjj),
        "invoke_viiij" => Function::new_native_with_env(store, env.clone(), crate::emscripten_target::invoke_viiij),
        "invoke_viiijiiii" => Function::new_native_with_env(store, env.clone(), crate::emscripten_target::invoke_viiijiiii),
        "invoke_viiijiiiiii" => Function::new_native_with_env(store, env.clone(), crate::emscripten_target::invoke_viiijiiiiii),
        "invoke_viij" => Function::new_native_with_env(store, env.clone(), crate::emscripten_target::invoke_viij),
        "invoke_viiji" => Function::new_native_with_env(store, env.clone(), crate::emscripten_target::invoke_viiji),
        "invoke_viijiii" => Function::new_native_with_env(store, env.clone(), crate::emscripten_target::invoke_viijiii),
        "invoke_viijj" => Function::new_native_with_env(store, env.clone(), crate::emscripten_target::invoke_viijj),
        "invoke_vij" => Function::new_native_with_env(store, env.clone(), crate::emscripten_target::invoke_vij),
        "invoke_viji" => Function::new_native_with_env(store, env.clone(), crate::emscripten_target::invoke_viji),
        "invoke_vijiii" => Function::new_native_with_env(store, env.clone(), crate::emscripten_target::invoke_vijiii),
        "invoke_vijj" => Function::new_native_with_env(store, env.clone(), crate::emscripten_target::invoke_vijj),
        "invoke_vidd" => Function::new_native_with_env(store, env.clone(), crate::emscripten_target::invoke_vidd),
        "invoke_viid" => Function::new_native_with_env(store, env.clone(), crate::emscripten_target::invoke_viid),
        "invoke_viidii" => Function::new_native_with_env(store, env.clone(), crate::emscripten_target::invoke_viidii),
        "invoke_viidddddddd" => Function::new_native_with_env(store, env.clone(), crate::emscripten_target::invoke_viidddddddd),

        // ucontext
        "_getcontext" => Function::new_native_with_env(store, env.clone(), crate::ucontext::_getcontext),
        "_makecontext" => Function::new_native_with_env(store, env.clone(), crate::ucontext::_makecontext),
        "_setcontext" => Function::new_native_with_env(store, env.clone(), crate::ucontext::_setcontext),
        "_swapcontext" => Function::new_native_with_env(store, env.clone(), crate::ucontext::_swapcontext),

        // unistd
        "_confstr" => Function::new_native_with_env(store, env.clone(), crate::unistd::confstr),
    };

    // Compatibility with newer versions of Emscripten
    let mut to_insert: Vec<(String, _)> = vec![];
    for (k, v) in env_ns.iter() {
        if let Some(k) = k.strip_prefix('_') {
            if !env_ns.contains(k) {
                to_insert.push((k.to_string(), v.clone()));
            }
        }
    }

    for (k, v) in to_insert {
        env_ns.insert(k, v);
    }

    for null_function_name in globals.null_function_names.iter() {
        env_ns.insert(
            null_function_name.as_str(),
            Function::new_native_with_env(store, env.clone(), nullfunc),
        );
    }

    let import_object: Imports = imports! {
        "env" => env_ns,
        "global" => {
          "NaN" => Global::new(store, Val::F64(f64::NAN)),
          "Infinity" => Global::new(store, Val::F64(f64::INFINITY)),
        },
        "global.Math" => {
            "pow" => Function::new_native(store, crate::math::pow),
            "exp" => Function::new_native(store, crate::math::exp),
            "log" => Function::new_native(store, crate::math::log),
        },
        "asm2wasm" => {
            "f64-rem" => Function::new_native(store, crate::math::f64_rem),
            "f64-to-int" => Function::new_native(store, crate::math::f64_to_int),
        },
    };

    import_object
}

pub fn nullfunc(ctx: &EmEnv, _x: u32) {
    use crate::process::abort_with_message;
    debug!("emscripten::nullfunc_i {}", _x);
    abort_with_message(
        ctx,
        "Invalid function pointer. Perhaps this is an invalid value \
    (e.g. caused by calling a virtual method on a NULL pointer)? Or calling a function with an \
    incorrect type, which will fail? (it is worth building your source files with -Werror (\
    warnings are errors), as warnings can indicate undefined behavior which can cause this)",
    );
}

/// The current version of this crate
pub const VERSION: &str = env!("CARGO_PKG_VERSION");<|MERGE_RESOLUTION|>--- conflicted
+++ resolved
@@ -20,11 +20,7 @@
 use std::sync::{Arc, Mutex, RwLock};
 use wasmer::{
     imports, namespace, Exports, Function, FunctionType, Global, Imports, Instance, LazyInit,
-<<<<<<< HEAD
-    Memory, MemoryType, Module, NativeFunc, Pages, RuntimeError, Store, Table, TableType, Val,
-=======
-    Memory, MemoryType, Module, Pages, RuntimeError, Store, Table, TableType, TypedFunction, Val,
->>>>>>> 2ecbe2fa
+    Memory, MemoryType, Module, TypedFunction, Pages, RuntimeError, Store, Table, TableType, Val,
     ValType, WasmPtr, WasmerEnv,
 };
 
