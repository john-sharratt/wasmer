--- conflicted
+++ resolved
@@ -142,10 +142,6 @@
       - image: circleci/rust:latest
     steps:
       - checkout
-      # - run:
-      #     name: "Pull dependencies"
-      #     command: |
-      #       git clone git@github.com:wasmerio/wapm-cli.git
       - restore_cache:
           keys:
             - v8-cargo-cache-linux-nightly-{{ arch }}-{{ checksum "Cargo.lock" }}
@@ -173,12 +169,7 @@
           name: Release Build
           command: |
             export LLVM_SYS_70_PREFIX="`pwd`/clang+llvm-7.0.0-x86_64-linux-gnu-ubuntu-16.04/"
-<<<<<<< HEAD
-            make release
-            # cargo build --release --manifest-path wapm-cli/Cargo.toml
-=======
             make production-release
->>>>>>> 11b6a5d0
             mkdir -p artifacts
             VERSION=$(cargo pkgid | cut -d# -f2 | cut -d: -f2)
             # GIT_VERSION=$(git describe --exact-match --tags)
@@ -203,9 +194,6 @@
             - target/release/.fingerprint
             - target/release/build
             - target/release/deps
-            # - wapm-cli/target/release/.fingerprint
-            # - wapm-cli/target/release/build
-            # - wapm-cli/target/release/deps
           key: v8-cargo-cache-linux-nightly-{{ arch }}-{{ checksum "Cargo.lock" }}
 
   test-and-build-macos:
@@ -213,10 +201,6 @@
       xcode: "9.0"
     steps:
       - checkout
-      # - run:
-      #     name: "Pull dependencies"
-      #     command: |
-      #       git clone git@github.com:wasmerio/wapm-cli.git
       - restore_cache:
           keys:
             - v8-cargo-cache-darwin-nightly-{{ arch }}-{{ checksum "Cargo.lock" }}
@@ -266,12 +250,7 @@
             export PATH="`pwd`/cmake-3.4.1-Darwin-x86_64/CMake.app/Contents/bin:$PATH"
             export PATH="$HOME/.cargo/bin:$PATH"
             export LLVM_SYS_70_PREFIX="`pwd`/clang+llvm-7.0.0-x86_64-apple-darwin/"
-<<<<<<< HEAD
-            make release
-            # cargo build --release --manifest-path wapm-cli/Cargo.toml
-=======
             make production-release
->>>>>>> 11b6a5d0
             mkdir -p artifacts
             make build-install
             cp ./wasmer.tar.gz ./artifacts/$(./binary-name.sh)
@@ -290,9 +269,6 @@
             - target/release/.fingerprint
             - target/release/build
             - target/release/deps
-            # - wapm-cli/target/release/.fingerprint
-            # - wapm-cli/target/release/build
-            # - wapm-cli/target/release/deps
           key: v8-cargo-cache-darwin-nightly-{ arch }}-{{ checksum "Cargo.lock" }}
 
   test-rust-nightly:
