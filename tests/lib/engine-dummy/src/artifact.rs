//! Define `DummyArtifact` to allow compiling and instantiating to be
//! done as separate steps.

use crate::engine::DummyEngine;
#[cfg(feature = "serialize")]
use serde::{Deserialize, Serialize};
use std::sync::Arc;
use wasm_common::entity::{BoxedSlice, PrimaryMap};
use wasm_common::{
    Features, FunctionIndex, LocalFunctionIndex, MemoryIndex, OwnedDataInitializer, SignatureIndex,
    TableIndex,
};
use wasmer_compiler::CompileError;
#[cfg(feature = "compiler")]
use wasmer_compiler::ModuleEnvironment;
use wasmer_engine::{Artifact, DeserializeError, Engine as _, SerializeError, Tunables};
<<<<<<< HEAD
use wasmer_runtime::{
    FunctionBodyPtr, MemoryPlan, ModuleInfo, TablePlan, VMContext, VMFunctionBody,
    VMSharedSignatureIndex,
=======
use wasmer_vm::{
    MemoryStyle, ModuleInfo, TableStyle, VMContext, VMFunctionBody, VMSharedSignatureIndex,
>>>>>>> 6816bb5a
};

/// Serializable struct for the artifact
#[cfg_attr(feature = "serialize", derive(Serialize, Deserialize))]
pub struct DummyArtifactMetadata {
    pub module: Arc<ModuleInfo>,
    pub features: Features,
    pub data_initializers: Box<[OwnedDataInitializer]>,
    // Plans for that module
    pub memory_styles: PrimaryMap<MemoryIndex, MemoryStyle>,
    pub table_styles: PrimaryMap<TableIndex, TableStyle>,
}

/// A Dummy artifact.
///
/// This artifact will point to fake finished functions and trampolines
/// as no functions are really compiled.
pub struct DummyArtifact {
    metadata: DummyArtifactMetadata,

    finished_functions: BoxedSlice<LocalFunctionIndex, FunctionBodyPtr>,
    finished_dynamic_function_trampolines: BoxedSlice<FunctionIndex, FunctionBodyPtr>,
    signatures: BoxedSlice<SignatureIndex, VMSharedSignatureIndex>,
}

extern "C" fn dummy_function(_context: *mut VMContext) {
    panic!("Dummy engine can't generate functions")
}

impl DummyArtifact {
    const MAGIC_HEADER: &'static [u8] = b"\0wasmer-dummy";

    /// Check if the provided bytes look like a serialized `DummyArtifact`.
    pub fn is_deserializable(bytes: &[u8]) -> bool {
        bytes.starts_with(Self::MAGIC_HEADER)
    }

    #[cfg(feature = "compiler")]
    /// Compile a data buffer into a `DummyArtifact`, which may then be instantiated.
    pub fn new(
        engine: &DummyEngine,
        data: &[u8],
        tunables: &dyn Tunables,
    ) -> Result<Self, CompileError> {
        let environ = ModuleEnvironment::new();

        let translation = environ.translate(data).map_err(CompileError::Wasm)?;

        let memory_styles: PrimaryMap<MemoryIndex, MemoryStyle> = translation
            .module
            .memories
            .values()
            .map(|memory_type| tunables.memory_style(memory_type))
            .collect();
        let table_styles: PrimaryMap<TableIndex, TableStyle> = translation
            .module
            .tables
            .values()
            .map(|table_type| tunables.table_style(table_type))
            .collect();

        let data_initializers = translation
            .data_initializers
            .iter()
            .map(OwnedDataInitializer::new)
            .collect::<Vec<_>>()
            .into_boxed_slice();

        let metadata = DummyArtifactMetadata {
            module: Arc::new(translation.module),
            features: Features::default(),
            data_initializers,
            memory_styles,
            table_styles,
        };
        Self::from_parts(&engine, metadata)
    }

    #[cfg(not(feature = "compiler"))]
    pub fn new(engine: &DummyEngine, data: &[u8]) -> Result<Self, CompileError> {
        CompileError::Generic("The compiler feature is not enabled in the DummyEngine")
    }

    #[cfg(feature = "serialize")]
    /// Deserialize a DummyArtifact
    pub fn deserialize(engine: &DummyEngine, bytes: &[u8]) -> Result<Self, DeserializeError> {
        if !Self::is_deserializable(bytes) {
            return Err(DeserializeError::Incompatible(
                "The provided bytes are not of the dummy engine".to_string(),
            ));
        }

        let inner_bytes = &bytes[Self::MAGIC_HEADER.len()..];

        let metadata: DummyArtifactMetadata = bincode::deserialize(inner_bytes)
            .map_err(|e| DeserializeError::CorruptedBinary(format!("{:?}", e)))?;

        Self::from_parts(&engine, metadata).map_err(DeserializeError::Compiler)
    }

    #[cfg(not(feature = "serialize"))]
    pub fn deserialize(engine: &DummyEngine, bytes: &[u8]) -> Result<Self, DeserializeError> {
        Err(DeserializeError::Generic(
            "The serializer feature is not enabled in the DummyEngine",
        ))
    }

    /// Construct a `DummyArtifact` from component parts.
    pub fn from_parts(
        engine: &DummyEngine,
        metadata: DummyArtifactMetadata,
    ) -> Result<Self, CompileError> {
        let num_local_functions =
            metadata.module.functions.len() - metadata.module.num_imported_funcs;
        // We prepare the pointers for the finished functions
        let finished_functions: PrimaryMap<LocalFunctionIndex, FunctionBodyPtr> = (0
            ..num_local_functions)
            .map(|_| unsafe {
                let func_pointer = std::slice::from_raw_parts(dummy_function as *const (), 0);
                let func_pointer = std::mem::transmute::<_, *mut [VMFunctionBody]>(func_pointer);
                FunctionBodyPtr(func_pointer)
            })
            .collect::<PrimaryMap<_, _>>();

        // We prepare the pointers for the finished dynamic function trampolines
        let finished_dynamic_function_trampolines: PrimaryMap<FunctionIndex, FunctionBodyPtr> = (0
            ..metadata.module.num_imported_funcs)
            .map(|_| {
                FunctionBodyPtr(unsafe {
                    std::mem::transmute::<_, *mut [VMFunctionBody]>((
                        dummy_function as *const (),
                        0,
                    ))
                })
            })
            .collect::<PrimaryMap<_, _>>();

        // Compute indices into the shared signature table.
        let signatures = {
            metadata
                .module
                .signatures
                .values()
                .map(|sig| engine.register_signature(sig))
                .collect::<PrimaryMap<_, _>>()
        };

        let finished_functions = finished_functions.into_boxed_slice();
        let finished_dynamic_function_trampolines =
            finished_dynamic_function_trampolines.into_boxed_slice();
        let signatures = signatures.into_boxed_slice();

        Ok(Self {
            metadata,
            finished_functions,
            finished_dynamic_function_trampolines,
            signatures,
        })
    }
}

impl Artifact for DummyArtifact {
    fn module(&self) -> Arc<ModuleInfo> {
        self.metadata.module.clone()
    }

    fn module_ref(&self) -> &ModuleInfo {
        &self.metadata.module
    }

    fn module_mut(&mut self) -> Option<&mut ModuleInfo> {
        Arc::get_mut(&mut self.metadata.module)
    }

    fn register_frame_info(&self) {
        // Do nothing, since functions are not generated for the dummy engine
    }

    fn features(&self) -> &Features {
        &self.metadata.features
    }

    fn data_initializers(&self) -> &[OwnedDataInitializer] {
        &*self.metadata.data_initializers
    }

    fn memory_styles(&self) -> &PrimaryMap<MemoryIndex, MemoryStyle> {
        &self.metadata.memory_styles
    }

    fn table_styles(&self) -> &PrimaryMap<TableIndex, TableStyle> {
        &self.metadata.table_styles
    }

    fn finished_functions(&self) -> &BoxedSlice<LocalFunctionIndex, FunctionBodyPtr> {
        &self.finished_functions
    }

    fn finished_dynamic_function_trampolines(&self) -> &BoxedSlice<FunctionIndex, FunctionBodyPtr> {
        &self.finished_dynamic_function_trampolines
    }

    fn signatures(&self) -> &BoxedSlice<SignatureIndex, VMSharedSignatureIndex> {
        &self.signatures
    }

    #[cfg(feature = "serialize")]
    fn serialize(&self) -> Result<Vec<u8>, SerializeError> {
        let bytes = bincode::serialize(&self.metadata)
            .map_err(|e| SerializeError::Generic(format!("{:?}", e)))?;

        // Prepend the header.
        let mut serialized = Self::MAGIC_HEADER.to_vec();
        serialized.extend(bytes);
        Ok(serialized)
    }

    #[cfg(not(feature = "serialize"))]
    fn serialize(&self) -> Result<Vec<u8>, SerializeError> {
        Err(SerializeError::Generic(
            "The serializer feature is not enabled in the DummyEngine",
        ))
    }
}<|MERGE_RESOLUTION|>--- conflicted
+++ resolved
@@ -14,14 +14,9 @@
 #[cfg(feature = "compiler")]
 use wasmer_compiler::ModuleEnvironment;
 use wasmer_engine::{Artifact, DeserializeError, Engine as _, SerializeError, Tunables};
-<<<<<<< HEAD
-use wasmer_runtime::{
-    FunctionBodyPtr, MemoryPlan, ModuleInfo, TablePlan, VMContext, VMFunctionBody,
+use wasmer_vm::{
+    FunctionBodyPtr, MemoryStyle, ModuleInfo, TableStyle, VMContext, VMFunctionBody,
     VMSharedSignatureIndex,
-=======
-use wasmer_vm::{
-    MemoryStyle, ModuleInfo, TableStyle, VMContext, VMFunctionBody, VMSharedSignatureIndex,
->>>>>>> 6816bb5a
 };
 
 /// Serializable struct for the artifact
